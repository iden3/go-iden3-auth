package pubsignals

import (
	"bytes"
	"context"
	"encoding/json"
	"fmt"
	"math/big"
	"strconv"

	"github.com/iden3/go-circuits"
	"github.com/iden3/go-iden3-auth/loaders"
	core "github.com/iden3/go-iden3-core"
	jsonSuite "github.com/iden3/go-schema-processor/json"
	"github.com/iden3/go-schema-processor/merklize"
	"github.com/iden3/go-schema-processor/utils"
	"github.com/piprate/json-gold/ld"
	"github.com/pkg/errors"
)

var allOperations = map[int]struct{}{
	circuits.EQ:  {},
	circuits.LT:  {},
	circuits.GT:  {},
	circuits.IN:  {},
	circuits.NIN: {},
	circuits.NE:  {},
}

var availabelTypesOperations = map[string]map[int]struct{}{
	ld.XSDBoolean:                        {circuits.EQ: {}, circuits.NE: {}},
	ld.XSDInteger:                        allOperations,
	ld.XSDInteger + "nonNegativeInteger": allOperations,
	ld.XSDInteger + "positiveInteger":    allOperations,
	ld.XSDString:                         {circuits.EQ: {}, circuits.NE: {}, circuits.IN: {}, circuits.NIN: {}},
	ld.XSDNS + "dateTime":                allOperations,
}

// PathToSubjectType path to description of subject type.
const PathToSubjectType = "https://www.w3.org/2018/credentials#credentialSubject"

var (
	// ErrUnavailableIssuer issuer from proof not allowed.
	ErrUnavailableIssuer = errors.New("issuer not exists in query access list")
	// ErrSchemaID proof was created for different schema.
	ErrSchemaID = errors.New("proof was generated for another schema")
	// ErrRequestOperator proof was created for different query.
	ErrRequestOperator = errors.New("proof was generated for another query operator")
	// ErrValuesSize proof was created for different values.
	ErrValuesSize = errors.New("query asked proof about more values")
	// ErrInvalidValues proof was created for different values.
	ErrInvalidValues = errors.New("proof was generated for anther values")
	// ErrNegativeValue only positive integers allowed.
	ErrNegativeValue = errors.New("negative values not supported")
)

// Query represents structure for query to atomic circuit.
type Query struct {
	AllowedIssuers           []string               `json:"allowedIssuers"`
	CredentialSubject        map[string]interface{} `json:"credentialSubject,omitempty"`
	Context                  string                 `json:"context"`
	Type                     string                 `json:"type"`
	ClaimID                  string                 `json:"claimId,omitempty"`
	SkipClaimRevocationCheck bool                   `json:"skipClaimRevocationCheck,omitempty"`
}

// CircuitOutputs pub signals from circuit.
type CircuitOutputs struct {
	IssuerID            *core.ID
	ClaimSchema         core.SchemaHash
	SlotIndex           int
	Operator            int
	Value               []*big.Int
	Timestamp           int64
	Merklized           int
	ClaimPathKey        *big.Int
	ClaimPathNotExists  int
	ValueArraySize      int
	IsRevocationChecked int
}

// Check checks if proof was created for this query.
func (q Query) Check(
	ctx context.Context,
	loader loaders.SchemaLoader,
	pubSig *CircuitOutputs,
	verifiablePresentation json.RawMessage,
) error {
	if err := q.verifyIssuer(pubSig); err != nil {
		return err
	}

	if err := q.verifySchemaID(pubSig); err != nil {
		return err
	}

	schemaBytes, _, err := loader.Load(ctx, q.Context)
	if err != nil {
		return fmt.Errorf("failed load schema by context: %w", err)
	}

	if err := q.verifyCredentialSubject(
		pubSig,
		verifiablePresentation,
		schemaBytes,
	); err != nil {
		return err
	}

	if !q.SkipClaimRevocationCheck && pubSig.IsRevocationChecked == 0 {
		return errors.New("check revocation is required")
	}

	return q.verifyClaim(ctx, schemaBytes, pubSig)
}

func (q Query) verifyClaim(_ context.Context, schemaBytes []byte, pubSig *CircuitOutputs) error {
	if len(q.CredentialSubject) == 0 {
		return nil
	}

	fieldName, _, err := extractQueryFields(q.CredentialSubject)
	if err != nil {
		return err
	}

	if pubSig.Merklized == 1 {
		path, err := merklize.NewFieldPathFromContext(schemaBytes, q.Type, fieldName)
		if err != nil {
			return err
		}

		err = path.Prepend(PathToSubjectType)
		if err != nil {
			return err
		}

		mkPath, err := path.MtEntry()
		if err != nil {
			return err
		}

		if mkPath.Cmp(pubSig.ClaimPathKey) != 0 {
			return errors.New("proof was generated for another path")
		}
		if pubSig.ClaimPathNotExists == 1 {
			return errors.New("proof doesn't contains target query key")
		}
	} else {
		slotIdx, err := jsonSuite.Parser{}.GetFieldSlotIndex(fieldName, schemaBytes)
		if err != nil {
			return err
		}
		if pubSig.SlotIndex != slotIdx {
			return errors.New("different slot index for claim")
		}
	}

	return nil
}

func (q Query) verifyIssuer(pubSig *CircuitOutputs) error {
	userDID, err := core.ParseDIDFromID(*pubSig.IssuerID)
	if err != nil {
		return err
	}
	for _, issuer := range q.AllowedIssuers {
		if issuer == "*" || issuer == userDID.String() {
			return nil
		}
	}
	return ErrUnavailableIssuer
}

func (q Query) verifySchemaID(pubSig *CircuitOutputs) error {
	schemaID := fmt.Sprintf("%s#%s", q.Context, q.Type)
	querySchema := utils.CreateSchemaHash([]byte(schemaID))
	if querySchema.BigInt().Cmp(pubSig.ClaimSchema.BigInt()) == 0 {
		return nil
	}
	return ErrSchemaID
}

func (q Query) verifyCredentialSubject(
	pubSig *CircuitOutputs,
	verifiablePresentation json.RawMessage,
	ctxBytes []byte,
) error {
	fieldName, predicate, err := extractQueryFields(q.CredentialSubject)
	if err != nil {
		return err
	}

	var fieldType string
	if fieldName != "" {
		fieldType, err = merklize.TypeFromContext(
			ctxBytes,
			fmt.Sprintf("%s.%s", q.Type, fieldName),
		)
		if err != nil {
			return err
		}
	}

	if q.CredentialSubject != nil && len(predicate) == 0 {
		ctx := context.Background()
		if err := q.validateDisclosure(
			ctx,
			pubSig,
			fieldName,
			fieldType,
			verifiablePresentation,
		); err != nil {
			return err
		}
		return nil
	}

<<<<<<< HEAD
	if fieldType == ld.XSDString {
		return errors.New("xsd:string type is supported only for disclosure request")
	}

=======
>>>>>>> c127bc53
	values, operator, err := parseFieldPredicate(fieldType, predicate)
	if err != nil {
		return err
	}

	if operator != pubSig.Operator {
		return ErrRequestOperator
	}

	if operator == circuits.NOOP {
		return nil
	}

	if len(values) > len(pubSig.Value) {
		return ErrValuesSize
	}

	if len(values) < pubSig.ValueArraySize {
		diff := pubSig.ValueArraySize - len(values)
		for diff > 0 {
			values = append(values, big.NewInt(0))
			diff--
		}
	}

	for i := 0; i < len(values); i++ {
		if values[i].Cmp(pubSig.Value[i]) != 0 {
			return ErrInvalidValues
		}
	}

	return nil
}

func (q Query) validateDisclosure(
	ctx context.Context,
	pubSig *CircuitOutputs,
	key string,
	fieldType string,
	verifiablePresentation json.RawMessage,
) error {
	if verifiablePresentation == nil {
		return errors.New("selective disclosure value is missed")
	}

	if pubSig.Operator != circuits.EQ {
		return errors.New("selective disclosure available only for equal operation")
	}

	for i := 1; i < len(pubSig.Value); i++ {
		if pubSig.Value[i].Cmp(big.NewInt(0)) != 0 {
			return errors.New("selective disclosure not available for array of values")
		}
	}

	mz, err := merklize.MerklizeJSONLD(ctx, bytes.NewBuffer(verifiablePresentation))
	if err != nil {
		return errors.Errorf("failed to merklize doc: %v", err)
	}

<<<<<<< HEAD
	merklizedPath, err := merklize.NewPathFromDocument(verifiablePresentation, fmt.Sprintf("verifiableCredential.%s", key))
=======
	merklizedPath, err := merklize.NewPathFromDocument(verifiablePresentation, fmt.Sprintf("verifiableCredential.credentialSubject.%s", key))
>>>>>>> c127bc53
	if err != nil {
		return errors.Errorf("failed build path to '%s' key: %v", key, err)
	}

	valueByPath, err := mz.RawValue(merklizedPath)
	if err != nil {
		return errors.Errorf("failed get raw value: %v", err)
	}

	mvBig, err := merklize.HashValue(fieldType, valueByPath)
	if err != nil {
		return errors.Errorf("failed to hash value: %v", err)
	}

	if pubSig.Value[0].Cmp(mvBig) != 0 {
		return errors.New("different value between proof and disclosure value")
	}

	return nil
}

func parseFieldPredicate(
	fieldType string,
	fieldPredicate map[string]interface{},
) (
	values []*big.Int,
	operator int,
	err error,
) {
	for op, v := range fieldPredicate {
		var ok bool
		operator, ok = circuits.QueryOperators[op]
		if !ok {
			return nil, 0, errors.New("query operator is not supported")
		}

<<<<<<< HEAD
=======
		if !isValidOperation(fieldType, operator) {
			return nil, 0, errors.Errorf("invalid operation '%s' for field type '%s'", op, fieldType)
		}

>>>>>>> c127bc53
		values, err = getValuesAsArray(v, fieldType)
		if err != nil {
			return nil, 0, err
		}

		// only one predicate for field is supported
		break
	}
	return values, operator, nil
}

func extractQueryFields(req map[string]interface{}) (fieldName string, fieldPredicate map[string]interface{}, err error) {

	if len(req) > 1 {
		return "", nil, errors.New("multiple requests not supported")
	}

	for field, body := range req {
		fieldName = field
		var ok bool
		fieldPredicate, ok = body.(map[string]interface{})
		if !ok {
			return "", nil, errors.New("failed cast type map[string]interface")
		}
		if len(fieldPredicate) > 1 {
			return "", nil, errors.New("multiple predicates for one field not supported")
		}
		break
	}
	return fieldName, fieldPredicate, nil
}

func getValuesAsArray(v interface{}, valueType string) ([]*big.Int, error) {
	var values []*big.Int

	listOfValues, ok := v.([]interface{})
	if ok {
		values = make([]*big.Int, len(listOfValues))
		for i, item := range listOfValues {
<<<<<<< HEAD
=======
			if !isPositiveInteger(item) {
				return nil, ErrNegativeValue
			}
>>>>>>> c127bc53
			hashedValue, err := merklize.HashValue(valueType, item)
			if err != nil {
				return nil, err
			}
			values[i] = hashedValue
		}
		return values, nil
	}

<<<<<<< HEAD
=======
	if !isPositiveInteger(v) {
		return nil, ErrNegativeValue
	}
>>>>>>> c127bc53
	hashedValue, err := merklize.HashValue(valueType, v)
	if err != nil {
		return nil, err
	}
	values = append(values, hashedValue)

	return values, nil
}

func isPositiveInteger(v interface{}) bool {
	number, err := strconv.ParseFloat(fmt.Sprintf("%v", v), 64)
	if err != nil {
		// value is not a number
		return true
	}
	return number >= 0
}

func isValidOperation(typ string, op int) bool {
	if op == circuits.NOOP {
		return true
	}

	ops, ok := availabelTypesOperations[typ]
	if !ok {
		// by default all unknown types will be considered as string
		ops = availabelTypesOperations[ld.XSDString]
		_, ok = ops[op]
		return ok
	}

	_, ok = ops[op]
	return ok
}<|MERGE_RESOLUTION|>--- conflicted
+++ resolved
@@ -216,13 +216,6 @@
 		return nil
 	}
 
-<<<<<<< HEAD
-	if fieldType == ld.XSDString {
-		return errors.New("xsd:string type is supported only for disclosure request")
-	}
-
-=======
->>>>>>> c127bc53
 	values, operator, err := parseFieldPredicate(fieldType, predicate)
 	if err != nil {
 		return err
@@ -283,11 +276,7 @@
 		return errors.Errorf("failed to merklize doc: %v", err)
 	}
 
-<<<<<<< HEAD
-	merklizedPath, err := merklize.NewPathFromDocument(verifiablePresentation, fmt.Sprintf("verifiableCredential.%s", key))
-=======
 	merklizedPath, err := merklize.NewPathFromDocument(verifiablePresentation, fmt.Sprintf("verifiableCredential.credentialSubject.%s", key))
->>>>>>> c127bc53
 	if err != nil {
 		return errors.Errorf("failed build path to '%s' key: %v", key, err)
 	}
@@ -324,13 +313,10 @@
 			return nil, 0, errors.New("query operator is not supported")
 		}
 
-<<<<<<< HEAD
-=======
 		if !isValidOperation(fieldType, operator) {
 			return nil, 0, errors.Errorf("invalid operation '%s' for field type '%s'", op, fieldType)
 		}
 
->>>>>>> c127bc53
 		values, err = getValuesAsArray(v, fieldType)
 		if err != nil {
 			return nil, 0, err
@@ -370,12 +356,9 @@
 	if ok {
 		values = make([]*big.Int, len(listOfValues))
 		for i, item := range listOfValues {
-<<<<<<< HEAD
-=======
 			if !isPositiveInteger(item) {
 				return nil, ErrNegativeValue
 			}
->>>>>>> c127bc53
 			hashedValue, err := merklize.HashValue(valueType, item)
 			if err != nil {
 				return nil, err
@@ -385,12 +368,9 @@
 		return values, nil
 	}
 
-<<<<<<< HEAD
-=======
 	if !isPositiveInteger(v) {
 		return nil, ErrNegativeValue
 	}
->>>>>>> c127bc53
 	hashedValue, err := merklize.HashValue(valueType, v)
 	if err != nil {
 		return nil, err
