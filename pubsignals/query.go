--- conflicted
+++ resolved
@@ -115,9 +115,6 @@
 		return errors.New("check revocation is required")
 	}
 
-<<<<<<< HEAD
-	return q.verifyClaim(schemaBytes, pubSig, loader)
-=======
 	cfg := defaultProofVerifyOpts
 	for _, o := range opts {
 		o(&cfg)
@@ -129,8 +126,7 @@
 		return ErrProofGenerationOutdated
 	}
 
-	return q.verifyClaim(ctx, schemaBytes, pubSig)
->>>>>>> 0200e3bb
+	return q.verifyClaim(schemaBytes, pubSig, loader)
 }
 
 func (q Query) verifyClaim(schemaBytes []byte, pubSig *CircuitOutputs,
