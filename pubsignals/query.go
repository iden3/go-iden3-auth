package pubsignals

import (
	"context"
	"fmt"
	"math/big"

	"github.com/iden3/go-circuits"
	"github.com/iden3/go-iden3-auth/loaders"
	core "github.com/iden3/go-iden3-core"
	jsonSuite "github.com/iden3/go-schema-processor/json"
	"github.com/iden3/go-schema-processor/merklize"
	"github.com/iden3/go-schema-processor/utils"
	"github.com/pkg/errors"
)

// PathToSubjectType path to description of subject type.
const PathToSubjectType = "https://www.w3.org/2018/credentials#credentialSubject"

var (
	// ErrUnavailableIssuer issuer from proof not allowed.
	ErrUnavailableIssuer = errors.New("issuer not exists in query access list")
	// ErrSchemaID proof was created for different schema.
	ErrSchemaID = errors.New("proof was generated for another schema")
	// ErrRequestOperator proof was created for different query.
	ErrRequestOperator = errors.New("proof was generated for another query operator")
	// ErrValuesSize proof was created for different values.
	ErrValuesSize = errors.New("query asked proof about more values")
	// ErrInvalidValues proof was created for different values.
	ErrInvalidValues = errors.New("proof was generated for anther values")
)

// Query represents structure for query to atomic circuit.
type Query struct {
<<<<<<< HEAD
	AllowedIssuers string                 `json:"allowedIssuers"`
	Req            map[string]interface{} `json:"req"`
	Context        string                 `json:"context"`
	Type           string                 `json:"type"`
=======
	AllowedIssuers []string               `json:"allowedIssuers"`
	Req            map[string]interface{} `json:"req,omitempty"`
	Schema         protocol.Schema        `json:"schema"`
>>>>>>> 7adc29b5
	ClaimID        string                 `json:"claimId,omitempty"`
}

// AtomicPubSignals pub signals from circuit.
type AtomicPubSignals struct {
	IssuerID           *core.ID
	ClaimSchema        core.SchemaHash
	SlotIndex          int
	Operator           int
	Value              []*big.Int
	Timestamp          int64
	Merklized          int
	ClaimPathKey       *big.Int
	ClaimPathNotExists int
	ValueArraySize     int
}

func (q Query) validateIssuer(pubSig *AtomicPubSignals) error {
	// TODO(illia-korotia): should be list of issuers.
	if q.AllowedIssuers == "" || q.AllowedIssuers == "*" {
		return nil
	}
	if q.AllowedIssuers == pubSig.IssuerID.String() {
		return nil
	}
	return ErrUnavailableIssuer
}

func (q Query) validateSchemaID(pubSig *AtomicPubSignals) error {
	schemaID := fmt.Sprintf("%s#%s", q.Context, q.Type)
	querySchema := utils.CreateSchemaHash([]byte(schemaID))
	if querySchema.BigInt().Cmp(pubSig.ClaimSchema.BigInt()) == 0 {
		return nil
	}
	return ErrSchemaID
}

func (q Query) validatePredicate(pubSig *AtomicPubSignals) error {
	_, predicate, err := extractQueryFields(q.Req)
	if err != nil {
		return err
	}

	values, operator, err := parseFieldPredicate(predicate)
	if err != nil {
		return err
	}

	if operator == circuits.NOOP {
		return nil
	}
	if operator != pubSig.Operator {
		return ErrRequestOperator
	}

	if len(values) > len(pubSig.Value) {
		return ErrValuesSize
	}

	if len(values) < pubSig.ValueArraySize {
		diff := pubSig.ValueArraySize - len(values)
		for diff > 0 {
			values = append(values, big.NewInt(0))
			diff--
		}
	}

	for i := 0; i < len(values); i++ {
		if values[i].Cmp(pubSig.Value[i]) != 0 {
			return ErrInvalidValues
		}
	}

	return nil
}

// CheckRequest checks if proof was created for this request.
func (q Query) CheckRequest(ctx context.Context, loader loaders.SchemaLoader, pubSig *AtomicPubSignals) error {
	if err := q.validateIssuer(pubSig); err != nil {
		return err
	}

	if err := q.validateSchemaID(pubSig); err != nil {
		return err
	}

	if err := q.validatePredicate(pubSig); err != nil {
		return err
	}

	schemaBytes, _, err := loader.Load(ctx, q.Context)
	if err != nil {
		return fmt.Errorf("failed load schema by context: %w", err)
	}

	if pubSig.Merklized == 1 {
		return q.CheckMerklizedClaim(ctx, schemaBytes, pubSig)
	}
	return q.CheckNotMerklizedClaim(ctx, schemaBytes, pubSig)
}

// CheckMerklizedClaim match proof to request if proof is merklized.
func (q Query) CheckMerklizedClaim(_ context.Context, schemaBytes []byte, pubSig *AtomicPubSignals) error {
	if len(q.Req) == 0 {
		return nil
	}

	fieldName, _, err := extractQueryFields(q.Req)
	if err != nil {
		return err
	}

	path, err := merklize.NewFieldPathFromContext(schemaBytes, q.Type, fieldName)
	if err != nil {
		return err
	}

	err = path.Prepend(PathToSubjectType)
	if err != nil {
		return err
	}

	mkPath, err := path.MtEntry()
	if err != nil {
		return err
	}

	if mkPath.Cmp(pubSig.ClaimPathKey) != 0 {
		return errors.New("proof was generated for another path")
	}
	if pubSig.ClaimPathNotExists == 1 {
		return errors.New("proof doesn't contains target query kay")
	}

	return nil
}

// CheckNotMerklizedClaim check match proof to request if proof is NOT merklized.
func (q Query) CheckNotMerklizedClaim(_ context.Context, schemaBytes []byte, pubSig *AtomicPubSignals) error {
	pr := jsonSuite.Parser{}

	fieldName, _, err := extractQueryFields(q.Req)
	if err != nil {
		return err
	}

	slotIndex, err := pr.GetFieldSlotIndex(fieldName, schemaBytes)
	if err != nil {
		return err
	}

	if pubSig.SlotIndex != slotIndex {
		return errors.New("different slot index for claim")
	}

	return nil
}

func parseFieldPredicate(fieldPredicate map[string]interface{}) ([]*big.Int, int, error) {
	var (
		values   []*big.Int
		operator int
		err      error
	)

	for op, v := range fieldPredicate {

		var ok bool
		operator, ok = circuits.QueryOperators[op]
		if !ok {
			return nil, 0, errors.New("query operator is not supported")
		}

		values, err = getValuesAsArray(v)
		if err != nil {
			return nil, 0, err
		}

		// only one predicate for field is supported
		break
	}
	return values, operator, nil
}

func extractQueryFields(req map[string]interface{}) (fieldName string, fieldPredicate map[string]interface{}, err error) {

	if len(req) > 1 {
		return "", nil, errors.New("multiple requests not supported")
	}

	for field, body := range req {
		fieldName = field
		var ok bool
		fieldPredicate, ok = body.(map[string]interface{})
		if !ok {
			return "", nil, errors.New("failed cast type map[string]interface")
		}
		if len(fieldPredicate) > 1 {
			return "", nil, errors.New("multiple predicates for one field not supported")
		}
		break
	}
	return fieldName, fieldPredicate, nil
}

func getValuesAsArray(v interface{}) ([]*big.Int, error) {
	var values []*big.Int

	switch value := v.(type) {
	case float64:
		values = make([]*big.Int, 1)
		values[0] = new(big.Int).SetInt64(int64(value))
	case []interface{}:
		values = make([]*big.Int, len(value))
		for i, item := range value {
			values[i] = new(big.Int).SetInt64(int64(item.(float64)))
		}
	default:
		return nil, errors.Errorf("unsupported values type %T", v)
	}

	return values, nil
}<|MERGE_RESOLUTION|>--- conflicted
+++ resolved
@@ -32,16 +32,10 @@
 
 // Query represents structure for query to atomic circuit.
 type Query struct {
-<<<<<<< HEAD
 	AllowedIssuers string                 `json:"allowedIssuers"`
-	Req            map[string]interface{} `json:"req"`
+	Req            map[string]interface{} `json:"req,omitempty"`
 	Context        string                 `json:"context"`
 	Type           string                 `json:"type"`
-=======
-	AllowedIssuers []string               `json:"allowedIssuers"`
-	Req            map[string]interface{} `json:"req,omitempty"`
-	Schema         protocol.Schema        `json:"schema"`
->>>>>>> 7adc29b5
 	ClaimID        string                 `json:"claimId,omitempty"`
 }
 
