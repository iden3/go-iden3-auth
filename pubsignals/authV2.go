package pubsignals

import (
	"context"
	"encoding/json"
	"fmt"
	"math/big"
	"time"

	"github.com/iden3/go-circuits/v2"
	core "github.com/iden3/go-iden3-core/v2"
	"github.com/iden3/go-iden3-core/v2/w3c"
	"github.com/piprate/json-gold/ld"
	"github.com/pkg/errors"
)

// AuthV2 is a wrapper for circuits.AuthV2PubSignals.
type AuthV2 struct {
	circuits.AuthV2PubSignals
}

// VerifyQuery is not implemented for authV2 circuit.
func (c *AuthV2) VerifyQuery(
	_ context.Context,
	_ Query,
<<<<<<< HEAD
	_ ld.DocumentLoader,
	_ json.RawMessage) error {
=======
	_ loaders.SchemaLoader,
	_ json.RawMessage,
	_ ...VerifyOpt) error {
>>>>>>> 0200e3bb
	return errors.New("authV2 circuit doesn't support queries")
}

// VerifyStates verify AuthV2 tests.
func (c *AuthV2) VerifyStates(ctx context.Context, stateResolvers map[string]StateResolver, opts ...VerifyOpt) error {
	blockchain, err := core.BlockchainFromID(*c.UserID)
	if err != nil {
		return err
	}
	networkID, err := core.NetworkIDFromID(*c.UserID)
	if err != nil {
		return err
	}
	chainInfo := fmt.Sprintf("%s:%s", blockchain, networkID)
	resolver, ok := stateResolvers[chainInfo]
	if !ok {
		return errors.Errorf("%s resolver not found", chainInfo)
	}

	resolvedState, err := resolver.ResolveGlobalRoot(ctx, c.GISTRoot.BigInt())
	if err != nil {
		return err
	}

	cfg := defaultAuthVerifyOpts
	for _, o := range opts {
		o(&cfg)
	}

	if !resolvedState.Latest && time.Since(time.Unix(resolvedState.TransitionTimestamp, 0)) > cfg.acceptedStateTransitionDelay {
		return ErrGlobalStateIsNotValid
	}
	return nil
}

// VerifyIDOwnership returns error if ownership id wasn't verified in circuit.
func (c *AuthV2) VerifyIDOwnership(sender string, challenge *big.Int) error {
	if challenge.Cmp(c.Challenge) != 0 {
		return errors.Errorf("challenge is not used for proof creation, expected , expected %s, challenge from public signals: %s}", challenge.String(), c.Challenge.String())
	}

	did, err := w3c.ParseDID(sender)
	if err != nil {
		return errors.Wrap(err, "sender must be a valid did")
	}
	senderID, err := core.IDFromDID(*did)
	if err != nil {
		return err
	}

	if senderID.String() != c.UserID.String() {
		return errors.Errorf("sender is not used for proof creation, expected %s, user from public signals: %s}", senderID.String(), c.UserID.String())
	}

	return nil
}<|MERGE_RESOLUTION|>--- conflicted
+++ resolved
@@ -23,14 +23,9 @@
 func (c *AuthV2) VerifyQuery(
 	_ context.Context,
 	_ Query,
-<<<<<<< HEAD
 	_ ld.DocumentLoader,
-	_ json.RawMessage) error {
-=======
-	_ loaders.SchemaLoader,
 	_ json.RawMessage,
 	_ ...VerifyOpt) error {
->>>>>>> 0200e3bb
 	return errors.New("authV2 circuit doesn't support queries")
 }
 
