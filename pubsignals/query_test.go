package pubsignals

import (
	"context"
	"encoding/json"
	"errors"
	"fmt"
	"math/big"
	"testing"

	core "github.com/iden3/go-iden3-core"
	"github.com/stretchr/testify/require"
)

var (
	issuerDID   = "did:polygonid:polygon:mumbai:2qHSHBGWGJ68AosMKcLCTp8FYdVrtYE6MtNHhq8xpK"
	iid, _      = new(big.Int).SetString("22638457188543025296541325416907897762715008870723718557276875842936181250", 10)
	issuerID, _ = core.IDFromInt(iid)

	schemaHashKYCEmployee, _ = big.NewInt(0).SetString("40507426258035268209384482717564233104", 10)
	KYCEmployeeSchema        = core.NewSchemaHashFromInt(schemaHashKYCEmployee)

	schemaHashKYCCountry, _ = big.NewInt(0).SetString("336615423900919464193075592850483704600", 10)
	KYCCountrySchema        = core.NewSchemaHashFromInt(schemaHashKYCCountry)

	bigIntTrueHash, _ = big.NewInt(0).SetString("18586133768512220936620570745912940619677854269274689475585506675881198879027", 10)
)

type mockMemorySchemaLoader struct {
}

func (r *mockMemorySchemaLoader) Load(_ context.Context, _ string) (schema []byte, ext string, err error) {
	return []byte(`{
  "$schema": "http://json-schema.org/draft-07/schema#",
  "type": "object",
  "$metadata": {
    "uris": {
      "jsonLdContext": "https://raw.githubusercontent.com/iden3/claim-schema-vocab/main/schemas/json-ld/kyc-v3.json-ld",
      "jsonSchema": "https://raw.githubusercontent.com/iden3/claim-schema-vocab/main/schemas/json/KYCCountryOfResidenceCredential-v2.json"
    },
	"serialization": {
		"valueDataSlotB": "countryCode"
	}
  },
  "@context": [
    {
      "@version": 1.1,
      "@protected": true,
      "id": "@id",
      "type": "@type",
      "KYCAgeCredential": {
        "@id": "https://raw.githubusercontent.com/iden3/claim-schema-vocab/main/schemas/json-ld/kyc-v3.json-ld#KYCAgeCredential",
        "@context": {
          "@version": 1.1,
          "@protected": true,
          "id": "@id",
          "type": "@type",
          "kyc-vocab": "https://github.com/iden3/claim-schema-vocab/blob/main/credentials/kyc.md#",
          "xsd": "http://www.w3.org/2001/XMLSchema#",
          "birthday": {
            "@id": "kyc-vocab:birthday",
            "@type": "xsd:integer"
          },
          "documentType": {
            "@id": "kyc-vocab:documentType",
            "@type": "xsd:integer"
          }
        }
      },
      "KYCCountryOfResidenceCredential": {
        "@id": "https://raw.githubusercontent.com/iden3/claim-schema-vocab/main/schemas/json-ld/kyc-v3.json-ld#KYCCountryOfResidenceCredential",
        "@context": {
          "@version": 1.1,
          "@protected": true,
          "id": "@id",
          "type": "@type",
          "kyc-vocab": "https://github.com/iden3/claim-schema-vocab/blob/main/credentials/kyc.md#",
          "xsd": "http://www.w3.org/2001/XMLSchema#",
          "countryCode": {
            "@id": "kyc-vocab:countryCode",
            "@type": "xsd:integer"
          },
          "documentType": {
            "@id": "kyc-vocab:documentType",
            "@type": "xsd:integer"
          }
        }
      },
	  "KYCEmployee": {
        "@id": "https://raw.githubusercontent.com/iden3/claim-schema-vocab/main/schemas/json-ld/kyc-v3.json-ld#KYCEmployee",
        "@context": {
          "@version": 1.1,
          "@protected": true,
          "id": "@id",
          "type": "@type",
          "kyc-vocab": "https://github.com/iden3/claim-schema-vocab/blob/main/credentials/kyc.md#",
          "xsd": "http://www.w3.org/2001/XMLSchema#",
          "documentType": {
            "@id": "kyc-vocab:documentType",
            "@type": "xsd:integer"
          },
          "ZKPexperiance": {
            "@id": "kyc-vocab:hasZKPexperiance",
            "@type": "xsd:boolean"
          },
          "hireDate": {
            "@id": "kyc-vocab:hireDate",
            "@type": "xsd:dateTime"
          },
          "position": {
            "@id": "kyc-vocab:position",
            "@type": "xsd:string"
          },
          "salary": {
            "@id": "kyc-vocab:salary",
            "@type": "xsd:double"
          }
        }
      }
    }
  ]
}
`), "json-ld", nil
}

var vp = []byte(`{
	"@context": [
		"https://www.w3.org/2018/credentials/v1"
	],
	"@type": "VerifiablePresentation",
	"verifiableCredential": {
		"@context": [
			"https://www.w3.org/2018/credentials/v1",
			"https://raw.githubusercontent.com/iden3/claim-schema-vocab/main/schemas/json-ld/kyc-v3.json-ld"
		],
		"@type": ["VerifiableCredential","KYCCountryOfResidenceCredential"],
		"credentialSubject": {
			"type": "KYCCountryOfResidenceCredential",
			"countryCode": 800
		}
	}
}`)

var vpEmployee = []byte(`{
	"@context": [
		"https://www.w3.org/2018/credentials/v1"
	],
	"@type": "VerifiablePresentation",
	"verifiableCredential": {
		"@context": [
			"https://www.w3.org/2018/credentials/v1",
			"https://raw.githubusercontent.com/iden3/claim-schema-vocab/main/schemas/json-ld/kyc-v101.json-ld"
		],
		"@type": ["VerifiableCredential","KYCCountryOfResidenceCredential"],
		"credentialSubject": {
			"@type": "KYCEmployee",
			"position": "SSI Consultant"
		}
	}
}`)

// TODO(illia-korotia): update link in context after providing new schema.
var vpEmployee = []byte(`{
	"@context": [
		"https://www.w3.org/2018/credentials/v1",
		"https://gist.githubusercontent.com/ilya-korotya/55630d9b93fc526f96bba3734153939e/raw/cebe9e357861a64635a79fee4fa79fb67b27a58b/test"
	],
	"@type": "VerifiablePresentation",
	"verifiableCredential": {
		"@type": "KYCEmployee",
		"position": "SSI Consultant"
	}
}`)

func TestCheckRequest_Success(t *testing.T) {
	tests := []struct {
		name   string
		query  Query
		pubSig *CircuitOutputs
		vp     json.RawMessage
	}{
		{
			name: "Check merkalized query",
			query: Query{
				AllowedIssuers: []string{"*"},
				CredentialSubject: map[string]interface{}{
					"countryCode": map[string]interface{}{
						"$nin": []interface{}{float64(800)},
					},
				},
				Context: "https://raw.githubusercontent.com/iden3/claim-schema-vocab/main/schemas/json-ld/kyc-v3.json-ld",
				Type:    "KYCCountryOfResidenceCredential",
			},
			pubSig: &CircuitOutputs{
				IssuerID:    &issuerID,
				ClaimSchema: KYCCountrySchema,
				ClaimPathKey: func() *big.Int {
					v, _ := big.NewInt(0).SetString("17002437119434618783545694633038537380726339994244684348913844923422470806844", 10)
					return v
				}(),
				Operator:            5,
				Value:               []*big.Int{big.NewInt(800)},
				Merklized:           1,
				IsRevocationChecked: 1,
			},
		},
		{
			name: "Selective disclosure",
			query: Query{
				AllowedIssuers: []string{"*"},
				CredentialSubject: map[string]interface{}{
					"countryCode": map[string]interface{}{},
				},
				Context: "https://raw.githubusercontent.com/iden3/claim-schema-vocab/main/schemas/json-ld/kyc-v3.json-ld",
				Type:    "KYCCountryOfResidenceCredential",
			},
			pubSig: &CircuitOutputs{
				IssuerID:    &issuerID,
				ClaimSchema: KYCCountrySchema,
				ClaimPathKey: func() *big.Int {
					v, _ := big.NewInt(0).SetString("17002437119434618783545694633038537380726339994244684348913844923422470806844", 10)
					return v
				}(),
				Operator:            1,
				Value:               []*big.Int{big.NewInt(800)},
				Merklized:           1,
				IsRevocationChecked: 1,
			},
			vp: vp,
		},
		{
			name: "Query with boolean type",
			query: Query{
				AllowedIssuers: []string{"*"},
				CredentialSubject: map[string]interface{}{
					"ZKPexperiance": map[string]interface{}{
						"$eq": true,
					},
				},
				Context: "https://raw.githubusercontent.com/iden3/claim-schema-vocab/main/schemas/json-ld/kyc-v3.json-ld",
				Type:    "KYCEmployee",
			},
			pubSig: &CircuitOutputs{
				IssuerID:    &issuerID,
				ClaimSchema: KYCEmployeeSchema,
				ClaimPathKey: func() *big.Int {
					v, _ := big.NewInt(0).SetString("1944808975288007371356450257872165609440470546066507760733183342797918372827", 10)
					return v
				}(),
				Operator:            1,
				Value:               []*big.Int{bigIntTrueHash},
				Merklized:           1,
				IsRevocationChecked: 1,
			},
		},
		{
			name: "Selective disclosure with xsd:string type",
			query: Query{
				AllowedIssuers: []string{"*"},
				CredentialSubject: map[string]interface{}{
					"position": map[string]interface{}{},
				},
				Context: "https://raw.githubusercontent.com/iden3/claim-schema-vocab/main/schemas/json-ld/kyc-v3.json-ld",
				Type:    "KYCEmployee",
			},
			pubSig: &CircuitOutputs{
				IssuerID:    &issuerID,
				ClaimSchema: KYCEmployeeSchema,
				ClaimPathKey: func() *big.Int {
					v, _ := big.NewInt(0).SetString("15406634529806189041952040954758558497189093183268091368437514469450172572054", 10)
					return v
				}(),
				Operator: 1,
				Value: func() []*big.Int {
					v, _ := big.NewInt(0).SetString("957410455271905675920624030785024750144198809104092676617070098470852489834", 10)
					return []*big.Int{v}
				}(),
				Merklized:           1,
				IsRevocationChecked: 1,
			},
			vp: vpEmployee,
		},
<<<<<<< HEAD
=======
		{
			name: "EQ operator for xsd:string type",
			query: Query{
				AllowedIssuers: []string{"*"},
				CredentialSubject: map[string]interface{}{
					"position": map[string]interface{}{
						"$eq": "Software Engineer",
					},
				},
				Context: "https://raw.githubusercontent.com/iden3/claim-schema-vocab/main/schemas/json-ld/kyc-v3.json-ld",
				Type:    "KYCEmployee",
			},
			pubSig: &CircuitOutputs{
				IssuerID:    &issuerID,
				ClaimSchema: KYCEmployeeSchema,
				ClaimPathKey: func() *big.Int {
					v, _ := big.NewInt(0).SetString("15406634529806189041952040954758558497189093183268091368437514469450172572054", 10)
					return v
				}(),
				Operator: 1,
				Value: func() []*big.Int {
					v, _ := big.NewInt(0).SetString("7481731651336040098616464366227645531920423822088928207225802836605991806542", 10)
					return []*big.Int{v}
				}(),
				Merklized:           1,
				IsRevocationChecked: 1,
			},
			vp: vpEmployee,
		},
>>>>>>> c127bc53
	}

	for _, tt := range tests {
		t.Run(tt.name, func(t *testing.T) {
			err := tt.query.Check(context.Background(), &mockMemorySchemaLoader{}, tt.pubSig, tt.vp)
			require.NoError(t, err)
		})
	}
}

func TestCheckRequest_SelectiveDisclosure_Error(t *testing.T) {
	tests := []struct {
		name   string
		query  Query
		pubSig *CircuitOutputs
		vp     json.RawMessage
		expErr error
	}{
		{
			name: "Empty disclosure value for disclosure request",
			query: Query{
				AllowedIssuers: []string{"*"},
				CredentialSubject: map[string]interface{}{
					"countryCode": map[string]interface{}{},
				},
				Context: "https://raw.githubusercontent.com/iden3/claim-schema-vocab/main/schemas/json-ld/kyc-v3.json-ld",
				Type:    "KYCCountryOfResidenceCredential",
			},
			vp: nil,
			pubSig: &CircuitOutputs{
				IssuerID:    &issuerID,
				ClaimSchema: KYCCountrySchema,
				ClaimPathKey: func() *big.Int {
					v, _ := big.NewInt(0).SetString("17002437119434618783545694633038537380726339994244684348913844923422470806844", 10)
					return v
				}(),
				Operator:            1,
				Value:               []*big.Int{big.NewInt(800)},
				Merklized:           1,
				IsRevocationChecked: 1,
			},
			expErr: errors.New("selective disclosure value is missed"),
		},
		{
			name: "Not EQ operation for disclosure request",
			query: Query{
				AllowedIssuers: []string{"*"},
				CredentialSubject: map[string]interface{}{
					"countryCode": map[string]interface{}{},
				},
				Context: "https://raw.githubusercontent.com/iden3/claim-schema-vocab/main/schemas/json-ld/kyc-v3.json-ld",
				Type:    "KYCCountryOfResidenceCredential",
			},
			vp: vp,
			pubSig: &CircuitOutputs{
				IssuerID:    &issuerID,
				ClaimSchema: KYCCountrySchema,
				ClaimPathKey: func() *big.Int {
					v, _ := big.NewInt(0).SetString("17002437119434618783545694633038537380726339994244684348913844923422470806844", 10)
					return v
				}(),
				Operator:            5,
				Value:               []*big.Int{big.NewInt(800)},
				Merklized:           1,
				IsRevocationChecked: 1,
			},
			expErr: errors.New("selective disclosure available only for equal operation"),
		},
		{
			name: "Not array of values for disclosure request",
			query: Query{
				AllowedIssuers: []string{"*"},
				CredentialSubject: map[string]interface{}{
					"countryCode": map[string]interface{}{},
				},
				Context: "https://raw.githubusercontent.com/iden3/claim-schema-vocab/main/schemas/json-ld/kyc-v3.json-ld",
				Type:    "KYCCountryOfResidenceCredential",
			},
			vp: vp,
			pubSig: &CircuitOutputs{
				IssuerID:    &issuerID,
				ClaimSchema: KYCCountrySchema,
				ClaimPathKey: func() *big.Int {
					v, _ := big.NewInt(0).SetString("17002437119434618783545694633038537380726339994244684348913844923422470806844", 10)
					return v
				}(),
				Operator:            1,
				Value:               []*big.Int{big.NewInt(800), big.NewInt(801)},
				Merklized:           1,
				IsRevocationChecked: 1,
			},
			expErr: errors.New("selective disclosure not available for array of values"),
		},
		{
			name: "Proof was generated for another disclosure value",
			query: Query{
				AllowedIssuers: []string{"*"},
				CredentialSubject: map[string]interface{}{
					"countryCode": map[string]interface{}{},
				},
				Context: "https://raw.githubusercontent.com/iden3/claim-schema-vocab/main/schemas/json-ld/kyc-v3.json-ld",
				Type:    "KYCCountryOfResidenceCredential",
			},
			vp: vp,
			pubSig: &CircuitOutputs{
				IssuerID:    &issuerID,
				ClaimSchema: KYCCountrySchema,
				ClaimPathKey: func() *big.Int {
					v, _ := big.NewInt(0).SetString("17002437119434618783545694633038537380726339994244684348913844923422470806844", 10)
					return v
				}(),
				Operator:            1,
				Value:               []*big.Int{big.NewInt(1)},
				Merklized:           1,
				IsRevocationChecked: 1,
			},
			expErr: errors.New("different value between proof and disclosure value"),
		},
		{
			name: "Different key between proof and disclosure response",
			query: Query{
				AllowedIssuers: []string{"*"},
				CredentialSubject: map[string]interface{}{
					"documentType": map[string]interface{}{},
				},
				Context: "https://raw.githubusercontent.com/iden3/claim-schema-vocab/main/schemas/json-ld/kyc-v3.json-ld",
				Type:    "KYCCountryOfResidenceCredential",
			},
			vp: vp,
			pubSig: &CircuitOutputs{
				IssuerID:    &issuerID,
				ClaimSchema: KYCCountrySchema,
				ClaimPathKey: func() *big.Int {
					v, _ := big.NewInt(0).SetString("17002437119434618783545694633038537380726339994244684348913844923422470806844", 10)
					return v
				}(),
				Operator:            1,
				Value:               []*big.Int{big.NewInt(800)},
				Merklized:           1,
				IsRevocationChecked: 1,
			},
			expErr: errors.New("failed get raw value: value not found at 'https://www.w3.org/2018/credentials#verifiableCredential / https://www.w3.org/2018/credentials#credentialSubject / https://github.com/iden3/claim-schema-vocab/blob/main/credentials/kyc.md#documentType'"),
		},
	}

	for _, tt := range tests {
		t.Run(tt.name, func(t *testing.T) {
			err := tt.query.Check(context.Background(), &mockMemorySchemaLoader{}, tt.pubSig, tt.vp)
			require.EqualError(t, err, tt.expErr.Error())
		})
	}
}

func TestCheckRequest_Error(t *testing.T) {
	tests := []struct {
		name   string
		query  Query
		pubSig *CircuitOutputs
		expErr error
	}{
		{
			name: "Invalid issuer",
			query: Query{
				AllowedIssuers: []string{"123"},
			},
			pubSig: &CircuitOutputs{
				IssuerID: &issuerID,
			},
			expErr: ErrUnavailableIssuer,
		},
		{
			name: "Invalid Schema ID",
			query: Query{
				AllowedIssuers: []string{issuerDID},
				Context:        "https://raw.githubusercontent.com/iden3/claim-schema-vocab/main/schemas/json-ld/kyc-v3.json-ld",
				Type:           "KYCAgeCredential",
			},
			pubSig: &CircuitOutputs{
				IssuerID:    &issuerID,
				ClaimSchema: KYCCountrySchema,
			},
			expErr: ErrSchemaID,
		},
		{
			name: "Multiply query",
			query: Query{
				AllowedIssuers: []string{issuerDID},
				Context:        "https://raw.githubusercontent.com/iden3/claim-schema-vocab/main/schemas/json-ld/kyc-v3.json-ld",
				Type:           "KYCCountryOfResidenceCredential",
				CredentialSubject: map[string]interface{}{
					"req1": struct{}{},
					"req2": struct{}{},
				},
			},
			pubSig: &CircuitOutputs{
				IssuerID:    &issuerID,
				ClaimSchema: KYCCountrySchema,
			},
			expErr: errors.New("multiple requests not supported"),
		},
		{
			name: "Failed params in request",
			query: Query{
				AllowedIssuers: []string{issuerDID},
				Context:        "https://raw.githubusercontent.com/iden3/claim-schema-vocab/main/schemas/json-ld/kyc-v3.json-ld",
				Type:           "KYCCountryOfResidenceCredential",
				CredentialSubject: map[string]interface{}{
					"req1": 1,
				},
			},
			pubSig: &CircuitOutputs{
				IssuerID:    &issuerID,
				ClaimSchema: KYCCountrySchema,
			},
			expErr: errors.New("failed cast type map[string]interface"),
		},
		{
			name: "Multiple predicates in one request",
			query: Query{
				AllowedIssuers: []string{issuerDID},
				Context:        "https://raw.githubusercontent.com/iden3/claim-schema-vocab/main/schemas/json-ld/kyc-v3.json-ld",
				Type:           "KYCCountryOfResidenceCredential",
				CredentialSubject: map[string]interface{}{
					"countryCode": map[string]interface{}{
						"$eq":  20,
						"$nin": 21,
					},
				},
			},
			pubSig: &CircuitOutputs{
				IssuerID:    &issuerID,
				ClaimSchema: KYCCountrySchema,
			},
			expErr: errors.New("multiple predicates for one field not supported"),
		},
		{
			name: "Proof was generated for another query operator",
			query: Query{
				AllowedIssuers: []string{issuerDID},
				Context:        "https://raw.githubusercontent.com/iden3/claim-schema-vocab/main/schemas/json-ld/kyc-v3.json-ld",
				Type:           "KYCCountryOfResidenceCredential",
				CredentialSubject: map[string]interface{}{
					"countryCode": map[string]interface{}{
						"$eq": []interface{}{float64(20)},
					},
				},
			},
			pubSig: &CircuitOutputs{
				IssuerID:    &issuerID,
				ClaimSchema: KYCCountrySchema,
				Operator:    3,
			},
			expErr: ErrRequestOperator,
		},
		{
			name: "Proof was generated for another values",
			query: Query{
				AllowedIssuers: []string{issuerDID},
				Context:        "https://raw.githubusercontent.com/iden3/claim-schema-vocab/main/schemas/json-ld/kyc-v3.json-ld",
				Type:           "KYCCountryOfResidenceCredential",
				CredentialSubject: map[string]interface{}{
					"countryCode": map[string]interface{}{
						"$nin": []interface{}{float64(20)},
					},
				},
			},
			pubSig: &CircuitOutputs{
				IssuerID:    &issuerID,
				ClaimSchema: KYCCountrySchema,
				Operator:    5,
				Value:       []*big.Int{big.NewInt(40)},
			},
			expErr: ErrInvalidValues,
		},
		{
			name: "Proof was generated for another path",
			query: Query{
				AllowedIssuers: []string{issuerDID},
				Context:        "https://raw.githubusercontent.com/iden3/claim-schema-vocab/main/schemas/json-ld/kyc-v3.json-ld",
				Type:           "KYCCountryOfResidenceCredential",
				CredentialSubject: map[string]interface{}{
					"documentType": map[string]interface{}{
						"$nin": []interface{}{float64(20)},
					},
				},
			},
			pubSig: &CircuitOutputs{
				IssuerID:            &issuerID,
				ClaimSchema:         KYCCountrySchema,
				ClaimPathKey:        big.NewInt(0),
				Operator:            5,
				Value:               []*big.Int{big.NewInt(20)},
				Merklized:           1,
				IsRevocationChecked: 1,
			},
			expErr: errors.New("proof was generated for another path"),
		},
		{
			name: "Different slot index",
			query: Query{
				AllowedIssuers: []string{issuerDID},
				Context:        "https://raw.githubusercontent.com/iden3/claim-schema-vocab/main/schemas/json-ld/kyc-v3.json-ld",
				Type:           "KYCCountryOfResidenceCredential",
				CredentialSubject: map[string]interface{}{
					"countryCode": map[string]interface{}{
						"$nin": []interface{}{float64(20)},
					},
				},
			},
			pubSig: &CircuitOutputs{
				IssuerID:            &issuerID,
				ClaimSchema:         KYCCountrySchema,
				Operator:            5,
				Value:               []*big.Int{big.NewInt(20)},
				Merklized:           0,
				SlotIndex:           0,
				IsRevocationChecked: 1,
			},
			expErr: errors.New("different slot index for claim"),
		},
		{
			name: "Check revocation is required",
			query: Query{
				AllowedIssuers: []string{issuerDID},
				Context:        "https://raw.githubusercontent.com/iden3/claim-schema-vocab/main/schemas/json-ld/kyc-v3.json-ld",
				Type:           "KYCCountryOfResidenceCredential",
				CredentialSubject: map[string]interface{}{
					"countryCode": map[string]interface{}{
						"$nin": []interface{}{float64(20)},
					},
				},
				SkipClaimRevocationCheck: false,
			},
			pubSig: &CircuitOutputs{
				IssuerID:            &issuerID,
				ClaimSchema:         KYCCountrySchema,
				Operator:            5,
				Value:               []*big.Int{big.NewInt(20)},
				Merklized:           0,
				SlotIndex:           0,
				IsRevocationChecked: 0,
			},
			expErr: errors.New("check revocation is required"),
		},
		{
<<<<<<< HEAD
			name: "Non disclosuer request with xsd:string type",
=======
			name: "Unsupported lt operator for xsd:boolean",
>>>>>>> c127bc53
			query: Query{
				AllowedIssuers: []string{issuerDID},
				Context:        "https://raw.githubusercontent.com/iden3/claim-schema-vocab/main/schemas/json-ld/kyc-v3.json-ld",
				Type:           "KYCEmployee",
				CredentialSubject: map[string]interface{}{
<<<<<<< HEAD
					"position": map[string]interface{}{
						"$eq": "SSI Consultant",
					},
				},
			},
			pubSig: &CircuitOutputs{
				IssuerID:    &issuerID,
				ClaimSchema: KYCEmployeeSchema,
				ClaimPathKey: func() *big.Int {
					v, _ := big.NewInt(0).SetString("15406634529806189041952040954758558497189093183268091368437514469450172572054", 10)
					return v
				}(),
				Operator: 1,
				Value: func() []*big.Int {
					v, _ := big.NewInt(0).SetString("957410455271905675920624030785024750144198809104092676617070098470852489834", 10)
					return []*big.Int{v}
				}(),
				Merklized:           1,
				IsRevocationChecked: 1,
			},
			expErr: errors.New("xsd:string type is supported only for disclosure request"),
=======
					"ZKPexperiance": map[string]interface{}{
						"$lt": 20,
					},
				},
				SkipClaimRevocationCheck: false,
			},
			pubSig: &CircuitOutputs{
				IssuerID:            &issuerID,
				ClaimSchema:         KYCEmployeeSchema,
				Operator:            2,
				Value:               []*big.Int{big.NewInt(20)},
				Merklized:           0,
				SlotIndex:           0,
				IsRevocationChecked: 0,
			},
			expErr: errors.New("invalid operation '$lt' for field type 'http://www.w3.org/2001/XMLSchema#boolean'"),
		},
		{
			name: "Negative value in request",
			query: Query{
				AllowedIssuers: []string{issuerDID},
				Context:        "https://raw.githubusercontent.com/iden3/claim-schema-vocab/main/schemas/json-ld/kyc-v3.json-ld",
				Type:           "KYCEmployee",
				CredentialSubject: map[string]interface{}{
					"documentType": map[string]interface{}{
						"$eq": -1,
					},
				},
				SkipClaimRevocationCheck: false,
			},
			pubSig: &CircuitOutputs{
				IssuerID:            &issuerID,
				ClaimSchema:         KYCEmployeeSchema,
				Operator:            1,
				Value:               []*big.Int{big.NewInt(-1)},
				Merklized:           0,
				SlotIndex:           0,
				IsRevocationChecked: 0,
			},
			expErr: ErrNegativeValue,
>>>>>>> c127bc53
		},
	}

	for _, tt := range tests {
		t.Run(tt.name, func(t *testing.T) {
			err := tt.query.Check(context.Background(), &mockMemorySchemaLoader{}, tt.pubSig, nil)
			require.EqualError(t, err, tt.expErr.Error())
		})
	}
}

func TestVerifyQuery_Success(t *testing.T) {
	tests := []struct {
		name   string
		query  Query
		pubSig *CircuitOutputs
	}{
		{
			name: "Issuer DID is valid ID from public signals",
			query: Query{
				AllowedIssuers: []string{"did:polygonid:polygon:mumbai:2qHSHBGWGJ68AosMKcLCTp8FYdVrtYE6MtNHhq8xpK"},
			},
			pubSig: &CircuitOutputs{
				IssuerID: func() *core.ID {
					i, _ := big.NewInt(0).SetString("22638457188543025296541325416907897762715008870723718557276875842936181250", 10)
					userID, _ := core.IDFromInt(i)
					return &userID
				}(),
			},
		},
		{
			name: "All issuers are allowed",
			query: Query{
				AllowedIssuers: []string{"*"},
			},
			pubSig: &CircuitOutputs{
				IssuerID: func() *core.ID {
					i, _ := big.NewInt(0).SetString("22638457188543025296541325416907897762715008870723718557276875842936181250", 10)
					userID, _ := core.IDFromInt(i)
					return &userID
				}(),
			},
		},
	}

	for _, tt := range tests {
		t.Run(tt.name, func(t *testing.T) {
			err := tt.query.verifyIssuer(tt.pubSig)
			require.NoError(t, err)
		})
	}
}

func TestVerifyQuery_Error(t *testing.T) {
	tests := []struct {
		name   string
		query  Query
		pubSig *CircuitOutputs
		err    error
	}{
		{
			name: "Invalid issuer in public signals",
			query: Query{
				AllowedIssuers: []string{"did:polygonid:polygon:mumbai:2qHSHBGWGJ68AosMKcLCTp8FYdVrtYE6MtNHhq8xpK"},
			},
			pubSig: &CircuitOutputs{
				IssuerID: func() *core.ID {
					i, _ := big.NewInt(0).SetString("42", 10)
					userID, _ := core.IDFromInt(i)
					return &userID
				}(),
			},
		},
		{
			name: "Issuer not found",
			query: Query{
				AllowedIssuers: []string{
					"did:polygonid:polygon:mumbai:2qMe71smt9D591WQdKvkbJBSQfEUQXtvyPmzoCqDd7",
					"did:polygonid:polygon:mumbai:2qPvUBjKWgqADsAr2diJabs1NkqNJii482E2y1ZciQ",
				},
			},
			pubSig: &CircuitOutputs{
				IssuerID: func() *core.ID {
					i, _ := big.NewInt(0).SetString("22638457188543025296541325416907897762715008870723718557276875842936181250", 10)
					userID, _ := core.IDFromInt(i)
					return &userID
				}(),
			},
			err: ErrUnavailableIssuer,
		},
	}

	for _, tt := range tests {
		t.Run(tt.name, func(t *testing.T) {
			err := tt.query.verifyIssuer(tt.pubSig)
			fmt.Println("err", err)
			require.Error(t, err)
			if tt.err != nil {
				require.ErrorIs(t, err, tt.err)
			}
		})
	}
}<|MERGE_RESOLUTION|>--- conflicted
+++ resolved
@@ -159,19 +159,6 @@
 	}
 }`)
 
-// TODO(illia-korotia): update link in context after providing new schema.
-var vpEmployee = []byte(`{
-	"@context": [
-		"https://www.w3.org/2018/credentials/v1",
-		"https://gist.githubusercontent.com/ilya-korotya/55630d9b93fc526f96bba3734153939e/raw/cebe9e357861a64635a79fee4fa79fb67b27a58b/test"
-	],
-	"@type": "VerifiablePresentation",
-	"verifiableCredential": {
-		"@type": "KYCEmployee",
-		"position": "SSI Consultant"
-	}
-}`)
-
 func TestCheckRequest_Success(t *testing.T) {
 	tests := []struct {
 		name   string
@@ -280,8 +267,6 @@
 			},
 			vp: vpEmployee,
 		},
-<<<<<<< HEAD
-=======
 		{
 			name: "EQ operator for xsd:string type",
 			query: Query{
@@ -311,7 +296,6 @@
 			},
 			vp: vpEmployee,
 		},
->>>>>>> c127bc53
 	}
 
 	for _, tt := range tests {
@@ -657,39 +641,12 @@
 			expErr: errors.New("check revocation is required"),
 		},
 		{
-<<<<<<< HEAD
-			name: "Non disclosuer request with xsd:string type",
-=======
 			name: "Unsupported lt operator for xsd:boolean",
->>>>>>> c127bc53
 			query: Query{
 				AllowedIssuers: []string{issuerDID},
 				Context:        "https://raw.githubusercontent.com/iden3/claim-schema-vocab/main/schemas/json-ld/kyc-v3.json-ld",
 				Type:           "KYCEmployee",
 				CredentialSubject: map[string]interface{}{
-<<<<<<< HEAD
-					"position": map[string]interface{}{
-						"$eq": "SSI Consultant",
-					},
-				},
-			},
-			pubSig: &CircuitOutputs{
-				IssuerID:    &issuerID,
-				ClaimSchema: KYCEmployeeSchema,
-				ClaimPathKey: func() *big.Int {
-					v, _ := big.NewInt(0).SetString("15406634529806189041952040954758558497189093183268091368437514469450172572054", 10)
-					return v
-				}(),
-				Operator: 1,
-				Value: func() []*big.Int {
-					v, _ := big.NewInt(0).SetString("957410455271905675920624030785024750144198809104092676617070098470852489834", 10)
-					return []*big.Int{v}
-				}(),
-				Merklized:           1,
-				IsRevocationChecked: 1,
-			},
-			expErr: errors.New("xsd:string type is supported only for disclosure request"),
-=======
 					"ZKPexperiance": map[string]interface{}{
 						"$lt": 20,
 					},
@@ -730,7 +687,6 @@
 				IsRevocationChecked: 0,
 			},
 			expErr: ErrNegativeValue,
->>>>>>> c127bc53
 		},
 	}
 
