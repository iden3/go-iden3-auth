package pubsignals

import (
	"context"
	"encoding/json"
	"errors"
	"fmt"
	"math/big"
	"os"
	"testing"
	"time"

	core "github.com/iden3/go-iden3-core/v2"
	"github.com/iden3/go-schema-processor/v2/utils"
	"github.com/piprate/json-gold/ld"
	"github.com/stretchr/testify/require"
)

var (
	issuerDID         = "did:polygonid:polygon:mumbai:2qHSHBGWGJ68AosMKcLCTp8FYdVrtYE6MtNHhq8xpK"
	iid, _            = new(big.Int).SetString("22638457188543025296541325416907897762715008870723718557276875842936181250", 10)
	issuerID, _       = core.IDFromInt(iid)
	bigIntTrueHash, _ = big.NewInt(0).SetString("18586133768512220936620570745912940619677854269274689475585506675881198879027", 10)
)

type mockJSONLDSchemaLoader struct {
	schemas map[string]string
	seen    map[string]bool
}

func (r *mockJSONLDSchemaLoader) LoadDocument(u string) (*ld.RemoteDocument, error) {
	if body, ok := r.schemas[u]; ok {
		if r.seen == nil {
			r.seen = make(map[string]bool)
		}
		r.seen[u] = true
		var doc = ld.RemoteDocument{DocumentURL: u}
		err := json.Unmarshal([]byte(body), &doc.Document)
		return &doc, err
	}
	return nil, fmt.Errorf("schema not found: %v", u)
}

func (r *mockJSONLDSchemaLoader) assert(t testing.TB) {
	for url := range r.schemas {
		require.True(t, r.seen[url], "schema not loaded: %v", url)
	}
}

var vp = []byte(`{
	"@context": [
		"https://www.w3.org/2018/credentials/v1"
	],
	"@type": "VerifiablePresentation",
	"verifiableCredential": {
		"@context": [
			"https://www.w3.org/2018/credentials/v1",
			"https://raw.githubusercontent.com/iden3/claim-schema-vocab/main/schemas/json-ld/kyc-v3.json-ld"
		],
		"@type": ["VerifiableCredential","KYCCountryOfResidenceCredential"],
		"credentialSubject": {
			"type": "KYCCountryOfResidenceCredential",
			"countryCode": 800
		}
	}
}`)

var vpEmployee = []byte(`{
	"@type": "VerifiablePresentation",
	"@context": [
		"https://www.w3.org/2018/credentials/v1"
	],
	"verifiableCredential": {
		"@context": [
			"https://www.w3.org/2018/credentials/v1",
			"https://raw.githubusercontent.com/iden3/claim-schema-vocab/main/schemas/json-ld/kyc-v101.json-ld"
		],
		"@type": [
			"VerifiableCredential",
			"KYCEmployee"
		],
		"credentialSubject": {
			"@type": "KYCEmployee",
			"position": "SSI Consultant"
		}
	}
}`)

func TestCheckRequest_Success(t *testing.T) {
	now := time.Now().Unix()
	tests := []struct {
		name   string
		query  Query
		pubSig *CircuitOutputs
		vp     json.RawMessage
		loader *mockJSONLDSchemaLoader
	}{
		{
			name: "Check merkalized query",
			query: Query{
				AllowedIssuers: []string{"*"},
				CredentialSubject: map[string]interface{}{
					"countryCode": map[string]interface{}{
						"$nin": []interface{}{float64(800)},
					},
				},
				Context: "https://raw.githubusercontent.com/iden3/claim-schema-vocab/main/schemas/json-ld/kyc-v3.json-ld",
				Type:    "KYCCountryOfResidenceCredential",
			},
			pubSig: &CircuitOutputs{
				IssuerID:    &issuerID,
				ClaimSchema: utils.CreateSchemaHash([]byte("https://raw.githubusercontent.com/iden3/claim-schema-vocab/main/schemas/json-ld/kyc-v3.json-ld#KYCCountryOfResidenceCredential")),
				ClaimPathKey: func() *big.Int {
					v, _ := big.NewInt(0).SetString("17002437119434618783545694633038537380726339994244684348913844923422470806844", 10)
					return v
				}(),
				Operator:            5,
				Value:               []*big.Int{big.NewInt(800)},
				Merklized:           1,
				IsRevocationChecked: 1,
				Timestamp:           now,
			},
			loader: &mockJSONLDSchemaLoader{
				schemas: map[string]string{
					"https://raw.githubusercontent.com/iden3/claim-schema-vocab/main/schemas/json-ld/kyc-v3.json-ld": loadSchema("kyc-v3.json-ld"),
				},
			},
		},
		{
			name: "Selective disclosure",
			query: Query{
				AllowedIssuers: []string{"*"},
				CredentialSubject: map[string]interface{}{
					"countryCode": map[string]interface{}{},
				},
				Context: "https://raw.githubusercontent.com/iden3/claim-schema-vocab/main/schemas/json-ld/kyc-v3.json-ld",
				Type:    "KYCCountryOfResidenceCredential",
			},
			pubSig: &CircuitOutputs{
				IssuerID:    &issuerID,
				ClaimSchema: utils.CreateSchemaHash([]byte("https://raw.githubusercontent.com/iden3/claim-schema-vocab/main/schemas/json-ld/kyc-v3.json-ld#KYCCountryOfResidenceCredential")),
				ClaimPathKey: func() *big.Int {
					v, _ := big.NewInt(0).SetString("17002437119434618783545694633038537380726339994244684348913844923422470806844", 10)
					return v
				}(),
				Operator:            1,
				Value:               []*big.Int{big.NewInt(800)},
				Merklized:           1,
				IsRevocationChecked: 1,
				Timestamp:           now,
			},
			vp: vp,
			loader: &mockJSONLDSchemaLoader{
				schemas: map[string]string{
					"https://raw.githubusercontent.com/iden3/claim-schema-vocab/main/schemas/json-ld/kyc-v3.json-ld": loadSchema("kyc-v3.json-ld"),
					"https://www.w3.org/2018/credentials/v1":                                                         loadSchema("credentials-v1.json-ld"),
				},
			},
		},
		{
			name: "Query with boolean type",
			query: Query{
				AllowedIssuers: []string{"*"},
				CredentialSubject: map[string]interface{}{
					"ZKPexperiance": map[string]interface{}{
						"$eq": true,
					},
				},
				Context: "https://raw.githubusercontent.com/iden3/claim-schema-vocab/main/schemas/json-ld/kyc-v101.json-ld",
				Type:    "KYCEmployee",
			},
			pubSig: &CircuitOutputs{
				IssuerID:    &issuerID,
				ClaimSchema: utils.CreateSchemaHash([]byte("https://raw.githubusercontent.com/iden3/claim-schema-vocab/main/schemas/json-ld/kyc-v101.json-ld#KYCEmployee")),
				ClaimPathKey: func() *big.Int {
					v, _ := big.NewInt(0).SetString("1944808975288007371356450257872165609440470546066507760733183342797918372827", 10)
					return v
				}(),
				Operator:            1,
				Value:               []*big.Int{bigIntTrueHash},
				Merklized:           1,
				IsRevocationChecked: 1,
				Timestamp:           now,
			},
			loader: &mockJSONLDSchemaLoader{
				schemas: map[string]string{
					"https://raw.githubusercontent.com/iden3/claim-schema-vocab/main/schemas/json-ld/kyc-v101.json-ld": loadSchema("kyc-v101.json-ld"),
				},
			},
		},
		{
			name: "Selective disclosure with xsd:string type",
			query: Query{
				AllowedIssuers: []string{"*"},
				CredentialSubject: map[string]interface{}{
					"position": map[string]interface{}{},
				},
				Context: "https://raw.githubusercontent.com/iden3/claim-schema-vocab/main/schemas/json-ld/kyc-v101.json-ld",
				Type:    "KYCEmployee",
			},
			pubSig: &CircuitOutputs{
				IssuerID:    &issuerID,
				ClaimSchema: utils.CreateSchemaHash([]byte("https://raw.githubusercontent.com/iden3/claim-schema-vocab/main/schemas/json-ld/kyc-v101.json-ld#KYCEmployee")),
				ClaimPathKey: func() *big.Int {
					v, _ := big.NewInt(0).SetString("15406634529806189041952040954758558497189093183268091368437514469450172572054", 10)
					return v
				}(),
				Operator: 1,
				Value: func() []*big.Int {
					v, _ := big.NewInt(0).SetString("957410455271905675920624030785024750144198809104092676617070098470852489834", 10)
					return []*big.Int{v}
				}(),
				Merklized:           1,
				IsRevocationChecked: 1,
				Timestamp:           now,
			},
			vp: vpEmployee,
			loader: &mockJSONLDSchemaLoader{
				schemas: map[string]string{
					"https://raw.githubusercontent.com/iden3/claim-schema-vocab/main/schemas/json-ld/kyc-v101.json-ld": loadSchema("kyc-v101.json-ld"),
					"https://www.w3.org/2018/credentials/v1":                                                           loadSchema("credentials-v1.json-ld"),
				},
			},
		},
		{
			name: "EQ operator for xsd:string type",
			query: Query{
				AllowedIssuers: []string{"*"},
				CredentialSubject: map[string]interface{}{
					"position": map[string]interface{}{
						"$eq": "Software Engineer",
					},
				},
				Context: "https://raw.githubusercontent.com/iden3/claim-schema-vocab/main/schemas/json-ld/kyc-v101.json-ld",
				Type:    "KYCEmployee",
			},
			pubSig: &CircuitOutputs{
				IssuerID:    &issuerID,
				ClaimSchema: utils.CreateSchemaHash([]byte("https://raw.githubusercontent.com/iden3/claim-schema-vocab/main/schemas/json-ld/kyc-v101.json-ld#KYCEmployee")),
				ClaimPathKey: func() *big.Int {
					v, _ := big.NewInt(0).SetString("15406634529806189041952040954758558497189093183268091368437514469450172572054", 10)
					return v
				}(),
				Operator: 1,
				Value: func() []*big.Int {
					v, _ := big.NewInt(0).SetString("7481731651336040098616464366227645531920423822088928207225802836605991806542", 10)
					return []*big.Int{v}
				}(),
				Merklized:           1,
				IsRevocationChecked: 1,
				Timestamp:           now,
			},
			vp: vpEmployee,
			loader: &mockJSONLDSchemaLoader{
				schemas: map[string]string{
					"https://raw.githubusercontent.com/iden3/claim-schema-vocab/main/schemas/json-ld/kyc-v101.json-ld": loadSchema("kyc-v101.json-ld"),
				},
			},
		},
	}

	for _, tt := range tests {
		t.Run(tt.name, func(t *testing.T) {
			err := tt.query.Check(context.Background(), tt.loader, tt.pubSig, tt.vp)
			require.NoError(t, err)
			tt.loader.assert(t)
		})
	}
}

func TestCheckRequest_SelectiveDisclosure_Error(t *testing.T) {
	now := time.Now().Unix()
	durationMin, _ := time.ParseDuration("-1m")
	dayAndMinuteAgo := time.Now().AddDate(0, 0, -1).Add(durationMin).Unix()
	tests := []struct {
		name   string
		query  Query
		pubSig *CircuitOutputs
		vp     json.RawMessage
		expErr error
		loader *mockJSONLDSchemaLoader
	}{
		{
			name: "Generated proof is outdated",
			query: Query{
				AllowedIssuers: []string{"*"},
				CredentialSubject: map[string]interface{}{
					"countryCode": map[string]interface{}{
						"$nin": []interface{}{float64(800)},
					},
				},
				Context: "https://raw.githubusercontent.com/iden3/claim-schema-vocab/main/schemas/json-ld/kyc-v3.json-ld",
				Type:    "KYCCountryOfResidenceCredential",
			},
			pubSig: &CircuitOutputs{
				IssuerID:    &issuerID,
				ClaimSchema: KYCCountrySchema,
				ClaimPathKey: func() *big.Int {
					v, _ := big.NewInt(0).SetString("17002437119434618783545694633038537380726339994244684348913844923422470806844", 10)
					return v
				}(),
				Operator:            5,
				Value:               []*big.Int{big.NewInt(800)},
				Merklized:           1,
				IsRevocationChecked: 1,
				Timestamp:           dayAndMinuteAgo,
			},
			expErr: errors.New("generated proof is outdated"),
		},
		{
			name: "Empty disclosure value for disclosure request",
			query: Query{
				AllowedIssuers: []string{"*"},
				CredentialSubject: map[string]interface{}{
					"countryCode": map[string]interface{}{},
				},
				Context: "https://raw.githubusercontent.com/iden3/claim-schema-vocab/main/schemas/json-ld/kyc-v3.json-ld",
				Type:    "KYCCountryOfResidenceCredential",
			},
			vp: nil,
			pubSig: &CircuitOutputs{
				IssuerID:    &issuerID,
				ClaimSchema: utils.CreateSchemaHash([]byte("https://raw.githubusercontent.com/iden3/claim-schema-vocab/main/schemas/json-ld/kyc-v3.json-ld#KYCCountryOfResidenceCredential")),
				ClaimPathKey: func() *big.Int {
					v, _ := big.NewInt(0).SetString("17002437119434618783545694633038537380726339994244684348913844923422470806844", 10)
					return v
				}(),
				Operator:            1,
				Value:               []*big.Int{big.NewInt(800)},
				Merklized:           1,
				IsRevocationChecked: 1,
				Timestamp:           now,
			},
			expErr: errors.New("selective disclosure value is missed"),
			loader: &mockJSONLDSchemaLoader{
				schemas: map[string]string{
					"https://raw.githubusercontent.com/iden3/claim-schema-vocab/main/schemas/json-ld/kyc-v3.json-ld": loadSchema("kyc-v3.json-ld"),
				},
			},
		},
		{
			name: "Not EQ operation for disclosure request",
			query: Query{
				AllowedIssuers: []string{"*"},
				CredentialSubject: map[string]interface{}{
					"countryCode": map[string]interface{}{},
				},
				Context: "https://raw.githubusercontent.com/iden3/claim-schema-vocab/main/schemas/json-ld/kyc-v3.json-ld",
				Type:    "KYCCountryOfResidenceCredential",
			},
			vp: vp,
			pubSig: &CircuitOutputs{
				IssuerID:    &issuerID,
				ClaimSchema: utils.CreateSchemaHash([]byte("https://raw.githubusercontent.com/iden3/claim-schema-vocab/main/schemas/json-ld/kyc-v3.json-ld#KYCCountryOfResidenceCredential")),
				ClaimPathKey: func() *big.Int {
					v, _ := big.NewInt(0).SetString("17002437119434618783545694633038537380726339994244684348913844923422470806844", 10)
					return v
				}(),
				Operator:            5,
				Value:               []*big.Int{big.NewInt(800)},
				Merklized:           1,
				IsRevocationChecked: 1,
				Timestamp:           now,
			},
			expErr: errors.New("selective disclosure available only for equal operation"),
			loader: &mockJSONLDSchemaLoader{
				schemas: map[string]string{
					"https://raw.githubusercontent.com/iden3/claim-schema-vocab/main/schemas/json-ld/kyc-v3.json-ld": loadSchema("kyc-v3.json-ld"),
				},
			},
		},
		{
			name: "Not array of values for disclosure request",
			query: Query{
				AllowedIssuers: []string{"*"},
				CredentialSubject: map[string]interface{}{
					"countryCode": map[string]interface{}{},
				},
				Context: "https://raw.githubusercontent.com/iden3/claim-schema-vocab/main/schemas/json-ld/kyc-v3.json-ld",
				Type:    "KYCCountryOfResidenceCredential",
			},
			vp: vp,
			pubSig: &CircuitOutputs{
				IssuerID:    &issuerID,
				ClaimSchema: utils.CreateSchemaHash([]byte("https://raw.githubusercontent.com/iden3/claim-schema-vocab/main/schemas/json-ld/kyc-v3.json-ld#KYCCountryOfResidenceCredential")),
				ClaimPathKey: func() *big.Int {
					v, _ := big.NewInt(0).SetString("17002437119434618783545694633038537380726339994244684348913844923422470806844", 10)
					return v
				}(),
				Operator:            1,
				Value:               []*big.Int{big.NewInt(800), big.NewInt(801)},
				Merklized:           1,
				IsRevocationChecked: 1,
				Timestamp:           now,
			},
			expErr: errors.New("selective disclosure not available for array of values"),
			loader: &mockJSONLDSchemaLoader{
				schemas: map[string]string{
					"https://raw.githubusercontent.com/iden3/claim-schema-vocab/main/schemas/json-ld/kyc-v3.json-ld": loadSchema("kyc-v3.json-ld"),
				},
			},
		},
		{
			name: "Proof was generated for another disclosure value",
			query: Query{
				AllowedIssuers: []string{"*"},
				CredentialSubject: map[string]interface{}{
					"countryCode": map[string]interface{}{},
				},
				Context: "https://raw.githubusercontent.com/iden3/claim-schema-vocab/main/schemas/json-ld/kyc-v3.json-ld",
				Type:    "KYCCountryOfResidenceCredential",
			},
			vp: vp,
			pubSig: &CircuitOutputs{
				IssuerID:    &issuerID,
				ClaimSchema: utils.CreateSchemaHash([]byte("https://raw.githubusercontent.com/iden3/claim-schema-vocab/main/schemas/json-ld/kyc-v3.json-ld#KYCCountryOfResidenceCredential")),
				ClaimPathKey: func() *big.Int {
					v, _ := big.NewInt(0).SetString("17002437119434618783545694633038537380726339994244684348913844923422470806844", 10)
					return v
				}(),
				Operator:            1,
				Value:               []*big.Int{big.NewInt(1)},
				Merklized:           1,
				IsRevocationChecked: 1,
				Timestamp:           now,
			},
			expErr: errors.New("different value between proof and disclosure value"),
			loader: &mockJSONLDSchemaLoader{
				schemas: map[string]string{
					"https://raw.githubusercontent.com/iden3/claim-schema-vocab/main/schemas/json-ld/kyc-v3.json-ld": loadSchema("kyc-v3.json-ld"),
					"https://www.w3.org/2018/credentials/v1":                                                         loadSchema("credentials-v1.json-ld"),
				},
			},
		},
		{
			name: "Different key between proof and disclosure response",
			query: Query{
				AllowedIssuers: []string{"*"},
				CredentialSubject: map[string]interface{}{
					"documentType": map[string]interface{}{},
				},
				Context: "https://raw.githubusercontent.com/iden3/claim-schema-vocab/main/schemas/json-ld/kyc-v3.json-ld",
				Type:    "KYCCountryOfResidenceCredential",
			},
			vp: vp,
			pubSig: &CircuitOutputs{
				IssuerID:    &issuerID,
				ClaimSchema: utils.CreateSchemaHash([]byte("https://raw.githubusercontent.com/iden3/claim-schema-vocab/main/schemas/json-ld/kyc-v3.json-ld#KYCCountryOfResidenceCredential")),
				ClaimPathKey: func() *big.Int {
					v, _ := big.NewInt(0).SetString("17002437119434618783545694633038537380726339994244684348913844923422470806844", 10)
					return v
				}(),
				Operator:            1,
				Value:               []*big.Int{big.NewInt(800)},
				Merklized:           1,
				IsRevocationChecked: 1,
				Timestamp:           now,
			},
			expErr: errors.New("path '[https://www.w3.org/2018/credentials#verifiableCredential https://www.w3.org/2018/credentials#credentialSubject https://github.com/iden3/claim-schema-vocab/blob/main/credentials/kyc.md#documentType]' doesn't exist in document"),
			loader: &mockJSONLDSchemaLoader{
				schemas: map[string]string{
					"https://raw.githubusercontent.com/iden3/claim-schema-vocab/main/schemas/json-ld/kyc-v3.json-ld": loadSchema("kyc-v3.json-ld"),
					"https://www.w3.org/2018/credentials/v1":                                                         loadSchema("credentials-v1.json-ld"),
				},
			},
		},
	}

	for _, tt := range tests {
		t.Run(tt.name, func(t *testing.T) {
			err := tt.query.Check(context.Background(), tt.loader, tt.pubSig, tt.vp)
			require.EqualError(t, err, tt.expErr.Error())
			tt.loader.assert(t)
		})
	}
}

func TestCheckRequest_Error(t *testing.T) {
	now := time.Now().Unix()
	tests := []struct {
		name   string
		query  Query
		pubSig *CircuitOutputs
		expErr error
		loader *mockJSONLDSchemaLoader
	}{
		{
			name: "Invalid issuer",
			query: Query{
				AllowedIssuers: []string{"123"},
			},
			pubSig: &CircuitOutputs{
				IssuerID: &issuerID,
			},
			expErr: ErrUnavailableIssuer,
			loader: &mockJSONLDSchemaLoader{},
		},
		{
			name: "Invalid Schema ID",
			query: Query{
				AllowedIssuers: []string{issuerDID},
				Context:        "https://raw.githubusercontent.com/iden3/claim-schema-vocab/main/schemas/json-ld/kyc-v3.json-ld",
				Type:           "KYCAgeCredential",
			},
			pubSig: &CircuitOutputs{
				IssuerID:    &issuerID,
<<<<<<< HEAD
				ClaimSchema: utils.CreateSchemaHash([]byte("https://raw.githubusercontent.com/iden3/claim-schema-vocab/main/schemas/json-ld/kyc-v3.json-ld#KYCCountryOfResidenceCredential")),
=======
				ClaimSchema: KYCCountrySchema,
				Timestamp:   now,
>>>>>>> 0200e3bb
			},
			expErr: ErrSchemaID,
			loader: &mockJSONLDSchemaLoader{
				schemas: map[string]string{
					"https://raw.githubusercontent.com/iden3/claim-schema-vocab/main/schemas/json-ld/kyc-v3.json-ld": loadSchema("kyc-v3.json-ld"),
				},
			},
		},
		{
			name: "Multiply query",
			query: Query{
				AllowedIssuers: []string{issuerDID},
				Context:        "https://raw.githubusercontent.com/iden3/claim-schema-vocab/main/schemas/json-ld/kyc-v3.json-ld",
				Type:           "KYCCountryOfResidenceCredential",
				CredentialSubject: map[string]interface{}{
					"req1": struct{}{},
					"req2": struct{}{},
				},
			},
			pubSig: &CircuitOutputs{
				IssuerID:    &issuerID,
<<<<<<< HEAD
				ClaimSchema: utils.CreateSchemaHash([]byte("https://raw.githubusercontent.com/iden3/claim-schema-vocab/main/schemas/json-ld/kyc-v3.json-ld#KYCCountryOfResidenceCredential")),
=======
				ClaimSchema: KYCCountrySchema,
				Timestamp:   now,
>>>>>>> 0200e3bb
			},
			expErr: errors.New("multiple requests not supported"),
			loader: &mockJSONLDSchemaLoader{
				schemas: map[string]string{
					"https://raw.githubusercontent.com/iden3/claim-schema-vocab/main/schemas/json-ld/kyc-v3.json-ld": loadSchema("kyc-v3.json-ld"),
				},
			},
		},
		{
			name: "Failed params in request",
			query: Query{
				AllowedIssuers: []string{issuerDID},
				Context:        "https://raw.githubusercontent.com/iden3/claim-schema-vocab/main/schemas/json-ld/kyc-v3.json-ld",
				Type:           "KYCCountryOfResidenceCredential",
				CredentialSubject: map[string]interface{}{
					"req1": 1,
				},
			},
			pubSig: &CircuitOutputs{
				IssuerID:    &issuerID,
<<<<<<< HEAD
				ClaimSchema: utils.CreateSchemaHash([]byte("https://raw.githubusercontent.com/iden3/claim-schema-vocab/main/schemas/json-ld/kyc-v3.json-ld#KYCCountryOfResidenceCredential")),
=======
				ClaimSchema: KYCCountrySchema,
				Timestamp:   now,
>>>>>>> 0200e3bb
			},
			expErr: errors.New("failed cast type map[string]interface"),
			loader: &mockJSONLDSchemaLoader{
				schemas: map[string]string{
					"https://raw.githubusercontent.com/iden3/claim-schema-vocab/main/schemas/json-ld/kyc-v3.json-ld": loadSchema("kyc-v3.json-ld"),
				},
			},
		},
		{
			name: "Multiple predicates in one request",
			query: Query{
				AllowedIssuers: []string{issuerDID},
				Context:        "https://raw.githubusercontent.com/iden3/claim-schema-vocab/main/schemas/json-ld/kyc-v3.json-ld",
				Type:           "KYCCountryOfResidenceCredential",
				CredentialSubject: map[string]interface{}{
					"countryCode": map[string]interface{}{
						"$eq":  20,
						"$nin": 21,
					},
				},
			},
			pubSig: &CircuitOutputs{
				IssuerID:    &issuerID,
<<<<<<< HEAD
				ClaimSchema: utils.CreateSchemaHash([]byte("https://raw.githubusercontent.com/iden3/claim-schema-vocab/main/schemas/json-ld/kyc-v3.json-ld#KYCCountryOfResidenceCredential")),
=======
				ClaimSchema: KYCCountrySchema,
				Timestamp:   now,
>>>>>>> 0200e3bb
			},
			expErr: errors.New("multiple predicates for one field not supported"),
			loader: &mockJSONLDSchemaLoader{
				schemas: map[string]string{
					"https://raw.githubusercontent.com/iden3/claim-schema-vocab/main/schemas/json-ld/kyc-v3.json-ld": loadSchema("kyc-v3.json-ld"),
				},
			},
		},
		{
			name: "Proof was generated for another query operator",
			query: Query{
				AllowedIssuers: []string{issuerDID},
				Context:        "https://raw.githubusercontent.com/iden3/claim-schema-vocab/main/schemas/json-ld/kyc-v3.json-ld",
				Type:           "KYCCountryOfResidenceCredential",
				CredentialSubject: map[string]interface{}{
					"countryCode": map[string]interface{}{
						"$eq": []interface{}{float64(20)},
					},
				},
			},
			pubSig: &CircuitOutputs{
				IssuerID:    &issuerID,
				ClaimSchema: utils.CreateSchemaHash([]byte("https://raw.githubusercontent.com/iden3/claim-schema-vocab/main/schemas/json-ld/kyc-v3.json-ld#KYCCountryOfResidenceCredential")),
				Operator:    3,
				Timestamp:   now,
			},
			expErr: ErrRequestOperator,
			loader: &mockJSONLDSchemaLoader{
				schemas: map[string]string{
					"https://raw.githubusercontent.com/iden3/claim-schema-vocab/main/schemas/json-ld/kyc-v3.json-ld": loadSchema("kyc-v3.json-ld"),
				},
			},
		},
		{
			name: "Proof was generated for another values",
			query: Query{
				AllowedIssuers: []string{issuerDID},
				Context:        "https://raw.githubusercontent.com/iden3/claim-schema-vocab/main/schemas/json-ld/kyc-v3.json-ld",
				Type:           "KYCCountryOfResidenceCredential",
				CredentialSubject: map[string]interface{}{
					"countryCode": map[string]interface{}{
						"$nin": []interface{}{float64(20)},
					},
				},
			},
			pubSig: &CircuitOutputs{
				IssuerID:    &issuerID,
				ClaimSchema: utils.CreateSchemaHash([]byte("https://raw.githubusercontent.com/iden3/claim-schema-vocab/main/schemas/json-ld/kyc-v3.json-ld#KYCCountryOfResidenceCredential")),
				Operator:    5,
				Value:       []*big.Int{big.NewInt(40)},
				Timestamp:   now,
			},
			expErr: ErrInvalidValues,
			loader: &mockJSONLDSchemaLoader{
				schemas: map[string]string{
					"https://raw.githubusercontent.com/iden3/claim-schema-vocab/main/schemas/json-ld/kyc-v3.json-ld": loadSchema("kyc-v3.json-ld"),
				},
			},
		},
		{
			name: "Proof was generated for another path",
			query: Query{
				AllowedIssuers: []string{issuerDID},
				Context:        "https://raw.githubusercontent.com/iden3/claim-schema-vocab/main/schemas/json-ld/kyc-v3.json-ld",
				Type:           "KYCCountryOfResidenceCredential",
				CredentialSubject: map[string]interface{}{
					"documentType": map[string]interface{}{
						"$nin": []interface{}{float64(20)},
					},
				},
			},
			pubSig: &CircuitOutputs{
				IssuerID:            &issuerID,
				ClaimSchema:         utils.CreateSchemaHash([]byte("https://raw.githubusercontent.com/iden3/claim-schema-vocab/main/schemas/json-ld/kyc-v3.json-ld#KYCCountryOfResidenceCredential")),
				ClaimPathKey:        big.NewInt(0),
				Operator:            5,
				Value:               []*big.Int{big.NewInt(20)},
				Merklized:           1,
				IsRevocationChecked: 1,
				Timestamp:           now,
			},
			expErr: errors.New("proof was generated for another path"),
			loader: &mockJSONLDSchemaLoader{
				schemas: map[string]string{
					"https://raw.githubusercontent.com/iden3/claim-schema-vocab/main/schemas/json-ld/kyc-v3.json-ld": loadSchema("kyc-v3.json-ld"),
				},
			},
		},
		{
			name: "non-merklized credentials are not supported",
			query: Query{
				AllowedIssuers: []string{issuerDID},
				Context:        "https://raw.githubusercontent.com/iden3/claim-schema-vocab/main/schemas/json-ld/kyc-v3.json-ld",
				Type:           "KYCCountryOfResidenceCredential",
				CredentialSubject: map[string]interface{}{
					"countryCode": map[string]interface{}{
						"$nin": []interface{}{float64(20)},
					},
				},
			},
			pubSig: &CircuitOutputs{
				IssuerID:            &issuerID,
				ClaimSchema:         utils.CreateSchemaHash([]byte("https://raw.githubusercontent.com/iden3/claim-schema-vocab/main/schemas/json-ld/kyc-v3.json-ld#KYCCountryOfResidenceCredential")),
				Operator:            5,
				Value:               []*big.Int{big.NewInt(20)},
				Merklized:           0,
				SlotIndex:           0,
				IsRevocationChecked: 1,
				Timestamp:           now,
			},
			expErr: errors.New("non-merklized credentials are not supported"),
			loader: &mockJSONLDSchemaLoader{
				schemas: map[string]string{
					"https://raw.githubusercontent.com/iden3/claim-schema-vocab/main/schemas/json-ld/kyc-v3.json-ld": loadSchema("kyc-v3.json-ld"),
				},
			},
		},
		{
			name: "Check revocation is required",
			query: Query{
				AllowedIssuers: []string{issuerDID},
				Context:        "https://raw.githubusercontent.com/iden3/claim-schema-vocab/main/schemas/json-ld/kyc-v3.json-ld",
				Type:           "KYCCountryOfResidenceCredential",
				CredentialSubject: map[string]interface{}{
					"countryCode": map[string]interface{}{
						"$nin": []interface{}{float64(20)},
					},
				},
				SkipClaimRevocationCheck: false,
			},
			pubSig: &CircuitOutputs{
				IssuerID:            &issuerID,
				ClaimSchema:         utils.CreateSchemaHash([]byte("https://raw.githubusercontent.com/iden3/claim-schema-vocab/main/schemas/json-ld/kyc-v3.json-ld#KYCCountryOfResidenceCredential")),
				Operator:            5,
				Value:               []*big.Int{big.NewInt(20)},
				Merklized:           0,
				SlotIndex:           0,
				IsRevocationChecked: 0,
				Timestamp:           now,
			},
			expErr: errors.New("check revocation is required"),
			loader: &mockJSONLDSchemaLoader{
				schemas: map[string]string{
					"https://raw.githubusercontent.com/iden3/claim-schema-vocab/main/schemas/json-ld/kyc-v3.json-ld": loadSchema("kyc-v3.json-ld"),
				},
			},
		},
		{
			name: "Unsupported lt operator for xsd:boolean",
			query: Query{
				AllowedIssuers: []string{issuerDID},
				Context:        "https://raw.githubusercontent.com/iden3/claim-schema-vocab/main/schemas/json-ld/kyc-v101.json-ld",
				Type:           "KYCEmployee",
				CredentialSubject: map[string]interface{}{
					"ZKPexperiance": map[string]interface{}{
						"$lt": 20,
					},
				},
				SkipClaimRevocationCheck: false,
			},
			pubSig: &CircuitOutputs{
				IssuerID:            &issuerID,
				ClaimSchema:         utils.CreateSchemaHash([]byte("https://raw.githubusercontent.com/iden3/claim-schema-vocab/main/schemas/json-ld/kyc-v101.json-ld#KYCEmployee")),
				Operator:            2,
				Value:               []*big.Int{big.NewInt(20)},
				Merklized:           0,
				SlotIndex:           0,
				IsRevocationChecked: 0,
				Timestamp:           now,
			},
			expErr: errors.New("invalid operation '$lt' for field type 'http://www.w3.org/2001/XMLSchema#boolean'"),
			loader: &mockJSONLDSchemaLoader{
				schemas: map[string]string{
					"https://raw.githubusercontent.com/iden3/claim-schema-vocab/main/schemas/json-ld/kyc-v101.json-ld": loadSchema("kyc-v101.json-ld"),
				},
			},
		},
		{
			name: "Negative value in request",
			query: Query{
				AllowedIssuers: []string{issuerDID},
				Context:        "https://raw.githubusercontent.com/iden3/claim-schema-vocab/main/schemas/json-ld/kyc-v101.json-ld",
				Type:           "KYCEmployee",
				CredentialSubject: map[string]interface{}{
					"documentType": map[string]interface{}{
						"$eq": -1,
					},
				},
				SkipClaimRevocationCheck: false,
			},
			pubSig: &CircuitOutputs{
				IssuerID:            &issuerID,
				ClaimSchema:         utils.CreateSchemaHash([]byte("https://raw.githubusercontent.com/iden3/claim-schema-vocab/main/schemas/json-ld/kyc-v101.json-ld#KYCEmployee")),
				Operator:            1,
				Value:               []*big.Int{big.NewInt(-1)},
				Merklized:           0,
				SlotIndex:           0,
				IsRevocationChecked: 0,
				Timestamp:           now,
			},
			expErr: ErrNegativeValue,
			loader: &mockJSONLDSchemaLoader{
				schemas: map[string]string{
					"https://raw.githubusercontent.com/iden3/claim-schema-vocab/main/schemas/json-ld/kyc-v101.json-ld": loadSchema("kyc-v101.json-ld"),
				},
			},
		},
	}

	for _, tt := range tests {
		t.Run(tt.name, func(t *testing.T) {
			err := tt.query.Check(context.Background(), tt.loader, tt.pubSig, nil)
			require.EqualError(t, err, tt.expErr.Error())
			tt.loader.assert(t)
		})
	}
}

func TestVerifyQuery_Success(t *testing.T) {
	tests := []struct {
		name   string
		query  Query
		pubSig *CircuitOutputs
	}{
		{
			name: "Issuer DID is valid ID from public signals",
			query: Query{
				AllowedIssuers: []string{"did:polygonid:polygon:mumbai:2qHSHBGWGJ68AosMKcLCTp8FYdVrtYE6MtNHhq8xpK"},
			},
			pubSig: &CircuitOutputs{
				IssuerID: func() *core.ID {
					i, _ := big.NewInt(0).SetString("22638457188543025296541325416907897762715008870723718557276875842936181250", 10)
					userID, _ := core.IDFromInt(i)
					return &userID
				}(),
			},
		},
		{
			name: "All issuers are allowed",
			query: Query{
				AllowedIssuers: []string{"*"},
			},
			pubSig: &CircuitOutputs{
				IssuerID: func() *core.ID {
					i, _ := big.NewInt(0).SetString("22638457188543025296541325416907897762715008870723718557276875842936181250", 10)
					userID, _ := core.IDFromInt(i)
					return &userID
				}(),
			},
		},
	}

	for _, tt := range tests {
		t.Run(tt.name, func(t *testing.T) {
			err := tt.query.verifyIssuer(tt.pubSig)
			require.NoError(t, err)
		})
	}
}

func TestVerifyQuery_Error(t *testing.T) {
	tests := []struct {
		name   string
		query  Query
		pubSig *CircuitOutputs
		err    error
	}{
		{
			name: "Invalid issuer in public signals",
			query: Query{
				AllowedIssuers: []string{"did:polygonid:polygon:mumbai:2qHSHBGWGJ68AosMKcLCTp8FYdVrtYE6MtNHhq8xpK"},
			},
			pubSig: &CircuitOutputs{
				IssuerID: func() *core.ID {
					i, _ := big.NewInt(0).SetString("42", 10)
					userID, _ := core.IDFromInt(i)
					return &userID
				}(),
			},
		},
		{
			name: "Issuer not found",
			query: Query{
				AllowedIssuers: []string{
					"did:polygonid:polygon:mumbai:2qMe71smt9D591WQdKvkbJBSQfEUQXtvyPmzoCqDd7",
					"did:polygonid:polygon:mumbai:2qPvUBjKWgqADsAr2diJabs1NkqNJii482E2y1ZciQ",
				},
			},
			pubSig: &CircuitOutputs{
				IssuerID: func() *core.ID {
					i, _ := big.NewInt(0).SetString("22638457188543025296541325416907897762715008870723718557276875842936181250", 10)
					userID, _ := core.IDFromInt(i)
					return &userID
				}(),
			},
			err: ErrUnavailableIssuer,
		},
	}

	for _, tt := range tests {
		t.Run(tt.name, func(t *testing.T) {
			err := tt.query.verifyIssuer(tt.pubSig)
			fmt.Println("err", err)
			require.Error(t, err)
			if tt.err != nil {
				require.ErrorIs(t, err, tt.err)
			}
		})
	}
}

func loadSchema(name string) string {
	bs, err := os.ReadFile("../testdata/" + name)
	if err != nil {
		panic(err)
	}
	return string(bs)
}<|MERGE_RESOLUTION|>--- conflicted
+++ resolved
@@ -294,7 +294,7 @@
 			},
 			pubSig: &CircuitOutputs{
 				IssuerID:    &issuerID,
-				ClaimSchema: KYCCountrySchema,
+				ClaimSchema: utils.CreateSchemaHash([]byte("https://raw.githubusercontent.com/iden3/claim-schema-vocab/main/schemas/json-ld/kyc-v3.json-ld#KYCCountryOfResidenceCredential")),
 				ClaimPathKey: func() *big.Int {
 					v, _ := big.NewInt(0).SetString("17002437119434618783545694633038537380726339994244684348913844923422470806844", 10)
 					return v
@@ -306,6 +306,11 @@
 				Timestamp:           dayAndMinuteAgo,
 			},
 			expErr: errors.New("generated proof is outdated"),
+			loader: &mockJSONLDSchemaLoader{
+				schemas: map[string]string{
+					"https://raw.githubusercontent.com/iden3/claim-schema-vocab/main/schemas/json-ld/kyc-v3.json-ld": loadSchema("kyc-v3.json-ld"),
+				},
+			},
 		},
 		{
 			name: "Empty disclosure value for disclosure request",
@@ -504,12 +509,8 @@
 			},
 			pubSig: &CircuitOutputs{
 				IssuerID:    &issuerID,
-<<<<<<< HEAD
-				ClaimSchema: utils.CreateSchemaHash([]byte("https://raw.githubusercontent.com/iden3/claim-schema-vocab/main/schemas/json-ld/kyc-v3.json-ld#KYCCountryOfResidenceCredential")),
-=======
-				ClaimSchema: KYCCountrySchema,
+				ClaimSchema: utils.CreateSchemaHash([]byte("https://raw.githubusercontent.com/iden3/claim-schema-vocab/main/schemas/json-ld/kyc-v3.json-ld#KYCCountryOfResidenceCredential")),
 				Timestamp:   now,
->>>>>>> 0200e3bb
 			},
 			expErr: ErrSchemaID,
 			loader: &mockJSONLDSchemaLoader{
@@ -531,12 +532,8 @@
 			},
 			pubSig: &CircuitOutputs{
 				IssuerID:    &issuerID,
-<<<<<<< HEAD
-				ClaimSchema: utils.CreateSchemaHash([]byte("https://raw.githubusercontent.com/iden3/claim-schema-vocab/main/schemas/json-ld/kyc-v3.json-ld#KYCCountryOfResidenceCredential")),
-=======
-				ClaimSchema: KYCCountrySchema,
+				ClaimSchema: utils.CreateSchemaHash([]byte("https://raw.githubusercontent.com/iden3/claim-schema-vocab/main/schemas/json-ld/kyc-v3.json-ld#KYCCountryOfResidenceCredential")),
 				Timestamp:   now,
->>>>>>> 0200e3bb
 			},
 			expErr: errors.New("multiple requests not supported"),
 			loader: &mockJSONLDSchemaLoader{
@@ -557,12 +554,8 @@
 			},
 			pubSig: &CircuitOutputs{
 				IssuerID:    &issuerID,
-<<<<<<< HEAD
-				ClaimSchema: utils.CreateSchemaHash([]byte("https://raw.githubusercontent.com/iden3/claim-schema-vocab/main/schemas/json-ld/kyc-v3.json-ld#KYCCountryOfResidenceCredential")),
-=======
-				ClaimSchema: KYCCountrySchema,
+				ClaimSchema: utils.CreateSchemaHash([]byte("https://raw.githubusercontent.com/iden3/claim-schema-vocab/main/schemas/json-ld/kyc-v3.json-ld#KYCCountryOfResidenceCredential")),
 				Timestamp:   now,
->>>>>>> 0200e3bb
 			},
 			expErr: errors.New("failed cast type map[string]interface"),
 			loader: &mockJSONLDSchemaLoader{
@@ -586,12 +579,8 @@
 			},
 			pubSig: &CircuitOutputs{
 				IssuerID:    &issuerID,
-<<<<<<< HEAD
-				ClaimSchema: utils.CreateSchemaHash([]byte("https://raw.githubusercontent.com/iden3/claim-schema-vocab/main/schemas/json-ld/kyc-v3.json-ld#KYCCountryOfResidenceCredential")),
-=======
-				ClaimSchema: KYCCountrySchema,
+				ClaimSchema: utils.CreateSchemaHash([]byte("https://raw.githubusercontent.com/iden3/claim-schema-vocab/main/schemas/json-ld/kyc-v3.json-ld#KYCCountryOfResidenceCredential")),
 				Timestamp:   now,
->>>>>>> 0200e3bb
 			},
 			expErr: errors.New("multiple predicates for one field not supported"),
 			loader: &mockJSONLDSchemaLoader{
