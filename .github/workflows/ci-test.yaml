name: test

on:
  push:
    branches:
      - main
      - develop
  pull_request:
jobs:
  test:
    strategy:
      matrix:
<<<<<<< HEAD
        containers: [ 1.24 ]
=======
        containers: [ 1.24, 1.25 ]
>>>>>>> 2d3ef7a9
    runs-on: ubuntu-latest
    container: golang:${{ matrix.containers }}
    steps:
      - name: Checkout code
        uses: actions/checkout@v3
      - uses: actions/cache@v3
        with:
          path: |
            ~/.cache/go-build
            /go/pkg/mod
          key: ${{ runner.os }}-go-${{ hashFiles('**/go.sum') }}
          restore-keys: |
            ${{ runner.os }}-go-
      - name: Update go modules
        run: go mod tidy
      - name: Unit Tests
        env:
          RPC_URL: ${{ secrets.RPC_URL }}
        run: go test -race -timeout=60s ./...<|MERGE_RESOLUTION|>--- conflicted
+++ resolved
@@ -10,11 +10,7 @@
   test:
     strategy:
       matrix:
-<<<<<<< HEAD
-        containers: [ 1.24 ]
-=======
         containers: [ 1.24, 1.25 ]
->>>>>>> 2d3ef7a9
     runs-on: ubuntu-latest
     container: golang:${{ matrix.containers }}
     steps:
